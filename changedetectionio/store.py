--- conflicted
+++ resolved
@@ -241,9 +241,7 @@
     # Remove a watchs data but keep the entry (URL etc)
     def clear_watch_history(self, uuid):
         import pathlib
-<<<<<<< HEAD
         from .model import Restock
-=======
 
         # JSON Data, Screenshots, Textfiles (history index and snapshots), HTML in the future etc
         for item in pathlib.Path(os.path.join(self.datastore_path, uuid)).rglob("*.*"):
@@ -253,7 +251,6 @@
         bump = self.__data['watching'][uuid].history
 
         # Do this last because it will trigger a recheck due to last_checked being zero
->>>>>>> 1af342ef
         self.__data['watching'][uuid].update({
                 'browser_steps_last_error_step' : None,
                 'check_count': 0,
