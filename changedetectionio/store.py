from flask import (
    flash
)
import json
import logging
import os
import threading
import time
import uuid as uuid_builder
from copy import deepcopy
from os import path, unlink
from threading import Lock
import re
import requests
import secrets

from . model import App, Watch

# Is there an existing library to ensure some data store (JSON etc) is in sync with CRUD methods?
# Open a github issue if you know something :)
# https://stackoverflow.com/questions/6190468/how-to-trigger-function-on-value-change
class ChangeDetectionStore:
    lock = Lock()
    # For general updates/writes that can wait a few seconds
    needs_write = False

    # For when we edit, we should write to disk
    needs_write_urgent = False

    def __init__(self, datastore_path="/datastore", include_default_watches=True, version_tag="0.0.0"):
        # Should only be active for docker
        # logging.basicConfig(filename='/dev/stdout', level=logging.INFO)
        self.needs_write = False
        self.datastore_path = datastore_path
        self.json_store_path = "{}/url-watches.json".format(self.datastore_path)
        self.proxy_list = None
        self.stop_thread = False

        self.__data = App.model()

        # Base definition for all watchers
        # deepcopy part of #569 - not sure why its needed exactly
        self.generic_definition = deepcopy(Watch.model(datastore_path = datastore_path, default={}))

        if path.isfile('changedetectionio/source.txt'):
            with open('changedetectionio/source.txt') as f:
                # Should be set in Dockerfile to look for /source.txt , this will give us the git commit #
                # So when someone gives us a backup file to examine, we know exactly what code they were running.
                self.__data['build_sha'] = f.read()

        try:
            # @todo retest with ", encoding='utf-8'"
            with open(self.json_store_path) as json_file:
                from_disk = json.load(json_file)

                # @todo isnt there a way todo this dict.update recursively?
                # Problem here is if the one on the disk is missing a sub-struct, it wont be present anymore.
                if 'watching' in from_disk:
                    self.__data['watching'].update(from_disk['watching'])

                if 'app_guid' in from_disk:
                    self.__data['app_guid'] = from_disk['app_guid']

                if 'settings' in from_disk:
                    if 'headers' in from_disk['settings']:
                        self.__data['settings']['headers'].update(from_disk['settings']['headers'])

                    if 'requests' in from_disk['settings']:
                        self.__data['settings']['requests'].update(from_disk['settings']['requests'])

                    if 'application' in from_disk['settings']:
                        self.__data['settings']['application'].update(from_disk['settings']['application'])

                # Convert each existing watch back to the Watch.model object
                for uuid, watch in self.__data['watching'].items():
                    watch['uuid']=uuid
                    self.__data['watching'][uuid] = Watch.model(datastore_path=self.datastore_path, default=watch)
                    print("Watching:", uuid, self.__data['watching'][uuid]['url'])

        # First time ran, doesnt exist.
        except (FileNotFoundError, json.decoder.JSONDecodeError):
            if include_default_watches:
                print("Creating JSON store at", self.datastore_path)

                self.add_watch(url='http://www.quotationspage.com/random.php', tag='test')
                self.add_watch(url='https://news.ycombinator.com/', tag='Tech news')
                self.add_watch(url='https://changedetection.io/CHANGELOG.txt', tag='changedetection.io')

        self.__data['version_tag'] = version_tag

        # Helper to remove password protection
        password_reset_lockfile = "{}/removepassword.lock".format(self.datastore_path)
        if path.isfile(password_reset_lockfile):
            self.__data['settings']['application']['password'] = False
            unlink(password_reset_lockfile)

        if not 'app_guid' in self.__data:
            import os
            import sys
            if "pytest" in sys.modules or "PYTEST_CURRENT_TEST" in os.environ:
                self.__data['app_guid'] = "test-" + str(uuid_builder.uuid4())
            else:
                self.__data['app_guid'] = str(uuid_builder.uuid4())

        # Generate the URL access token for RSS feeds
        if not 'rss_access_token' in self.__data['settings']['application']:
            secret = secrets.token_hex(16)
            self.__data['settings']['application']['rss_access_token'] = secret

        # Generate the API access token
        if not 'api_access_token' in self.__data['settings']['application']:
            secret = secrets.token_hex(16)
            self.__data['settings']['application']['api_access_token'] = secret

        # Proxy list support - available as a selection in settings when text file is imported
        # CSV list
        # "name, address", or just "name"
        proxy_list_file = "{}/proxies.txt".format(self.datastore_path)
        if path.isfile(proxy_list_file):
            self.import_proxy_list(proxy_list_file)

        # Bump the update version by running updates
        self.run_updates()

        self.needs_write = True

        # Finally start the thread that will manage periodic data saves to JSON
        save_data_thread = threading.Thread(target=self.save_datastore).start()

    def set_last_viewed(self, uuid, timestamp):
        logging.debug("Setting watch UUID: {} last viewed to {}".format(uuid, int(timestamp)))
        self.data['watching'][uuid].update({'last_viewed': int(timestamp)})
        self.needs_write = True

    def remove_password(self):
        self.__data['settings']['application']['password'] = False
        self.needs_write = True

    def update_watch(self, uuid, update_obj):

        # It's possible that the watch could be deleted before update
        if not self.__data['watching'].get(uuid):
            return

        with self.lock:

            # In python 3.9 we have the |= dict operator, but that still will lose data on nested structures...
            for dict_key, d in self.generic_definition.items():
                if isinstance(d, dict):
                    if update_obj is not None and dict_key in update_obj:
                        self.__data['watching'][uuid][dict_key].update(update_obj[dict_key])
                        del (update_obj[dict_key])

            self.__data['watching'][uuid].update(update_obj)

        self.needs_write = True

    @property
    def threshold_seconds(self):
        seconds = 0
        for m, n in Watch.mtable.items():
            x = self.__data['settings']['requests']['time_between_check'].get(m)
            if x:
                seconds += x * n
        return seconds

    @property
    def has_unviewed(self):
        for uuid, watch in self.__data['watching'].items():
            if watch.viewed == False:
                return True
        return False

    @property
    def data(self):
        has_unviewed = False
        for uuid, watch in self.__data['watching'].items():
            # #106 - Be sure this is None on empty string, False, None, etc
            # Default var for fetch_backend
            # @todo this may not be needed anymore, or could be easily removed
            if not self.__data['watching'][uuid]['fetch_backend']:
                self.__data['watching'][uuid]['fetch_backend'] = self.__data['settings']['application']['fetch_backend']

        # Re #152, Return env base_url if not overriden, @todo also prefer the proxy pass url
        env_base_url = os.getenv('BASE_URL','')
        if not self.__data['settings']['application']['base_url']:
          self.__data['settings']['application']['base_url'] = env_base_url.strip('" ')

        return self.__data

    def get_all_tags(self):
        tags = []
        for uuid, watch in self.data['watching'].items():
            if watch['tag'] is None:
                continue
            # Support for comma separated list of tags.
            for tag in watch['tag'].split(','):
                tag = tag.strip()
                if tag not in tags:
                    tags.append(tag)

        tags.sort()
        return tags

    def unlink_history_file(self, path):
        try:
            unlink(path)
        except (FileNotFoundError, IOError):
            pass

    # Delete a single watch by UUID
    def delete(self, uuid):
        with self.lock:
            if uuid == 'all':
                self.__data['watching'] = {}

                # GitHub #30 also delete history records
                for uuid in self.data['watching']:
                    for path in self.data['watching'][uuid].history.values():
                        self.unlink_history_file(path)

            else:
                for path in self.data['watching'][uuid].history.values():
                    self.unlink_history_file(path)

                del self.data['watching'][uuid]

            self.needs_write_urgent = True

    # Clone a watch by UUID
    def clone(self, uuid):
        url = self.data['watching'][uuid]['url']
        tag = self.data['watching'][uuid]['tag']
        extras = self.data['watching'][uuid]
        new_uuid = self.add_watch(url=url, tag=tag, extras=extras)
        return new_uuid

    def url_exists(self, url):

        # Probably their should be dict...
        for watch in self.data['watching'].values():
            if watch['url'] == url:
                return True

        return False

    def get_val(self, uuid, val):
        # Probably their should be dict...
        return self.data['watching'][uuid].get(val)

    # Remove a watchs data but keep the entry (URL etc)
    def clear_watch_history(self, uuid):
        import pathlib

        self.__data['watching'][uuid].update(
            {'last_checked': 0,
             'last_viewed': 0,
             'previous_md5': False,
             'last_notification_error': False,
             'last_error': False})

        # JSON Data, Screenshots, Textfiles (history index and snapshots), HTML in the future etc
        for item in pathlib.Path(os.path.join(self.datastore_path, uuid)).rglob("*.*"):
            unlink(item)

        # Force the attr to recalculate
        bump = self.__data['watching'][uuid].history

        self.needs_write_urgent = True

    def add_watch(self, url, tag="", extras=None, write_to_disk_now=True):

        if extras is None:
            extras = {}
        # should always be str
        if tag is None or not tag:
            tag=''

        # Incase these are copied across, assume it's a reference and deepcopy()
        apply_extras = deepcopy(extras)

        # Was it a share link? try to fetch the data
        if (url.startswith("https://changedetection.io/share/")):
            try:
                r = requests.request(method="GET",
                                     url=url,
                                     # So we know to return the JSON instead of the human-friendly "help" page
                                     headers={'App-Guid': self.__data['app_guid']})
                res = r.json()

                # List of permissible attributes we accept from the wild internet
                for k in ['url', 'tag',
                          'paused', 'title',
                          'previous_md5', 'headers',
                          'body', 'method',
                          'ignore_text', 'css_filter',
                          'subtractive_selectors', 'trigger_text',
                          'extract_title_as_title', 'extract_text',
                          'text_should_not_be_present',
                          'webdriver_js_execute_code']:
                    if res.get(k):
                        apply_extras[k] = res[k]

            except Exception as e:
                logging.error("Error fetching metadata for shared watch link", url, str(e))
                flash("Error fetching metadata for {}".format(url), 'error')
                return False

        with self.lock:

            # #Re 569
            new_watch = Watch.model(datastore_path=self.datastore_path, default={
                'url': url,
                'tag': tag
            })

            new_uuid = new_watch['uuid']
            logging.debug("Added URL {} - {}".format(url, new_uuid))

            for k in ['uuid', 'history', 'last_checked', 'last_changed', 'newest_history_key', 'previous_md5', 'viewed']:
                if k in apply_extras:
                    del apply_extras[k]

            new_watch.update(apply_extras)
            self.__data['watching'][new_uuid]=new_watch

        self.__data['watching'][new_uuid].ensure_data_dir_exists()

        if write_to_disk_now:
            self.sync_to_json()
        return new_uuid

    def visualselector_data_is_ready(self, watch_uuid):
        output_path = "{}/{}".format(self.datastore_path, watch_uuid)
        screenshot_filename = "{}/last-screenshot.png".format(output_path)
        elements_index_filename = "{}/elements.json".format(output_path)
        if path.isfile(screenshot_filename) and  path.isfile(elements_index_filename) :
            return True

        return False

    # Save as PNG, PNG is larger but better for doing visual diff in the future
    def save_screenshot(self, watch_uuid, screenshot: bytes, as_error=False):

        if as_error:
            target_path = os.path.join(self.datastore_path, watch_uuid, "last-error-screenshot.png")
        else:
            target_path = os.path.join(self.datastore_path, watch_uuid, "last-screenshot.png")

        self.data['watching'][watch_uuid].ensure_data_dir_exists()

        with open(target_path, 'wb') as f:
            f.write(screenshot)
            f.close()

    def save_error_text(self, watch_uuid, contents):

        target_path = os.path.join(self.datastore_path, watch_uuid, "last-error.txt")

        with open(target_path, 'w') as f:
            f.write(contents)

    def save_xpath_data(self, watch_uuid, data, as_error=False):

        if as_error:
            target_path = os.path.join(self.datastore_path, watch_uuid, "elements-error.json")
        else:
            target_path = os.path.join(self.datastore_path, watch_uuid, "elements.json")

        with open(target_path, 'w') as f:
            f.write(json.dumps(data))
            f.close()


    def sync_to_json(self):
        logging.info("Saving JSON..")
        print("Saving JSON..")
        try:
            data = deepcopy(self.__data)
        except RuntimeError as e:
            # Try again in 15 seconds
            time.sleep(15)
            logging.error ("! Data changed when writing to JSON, trying again.. %s", str(e))
            self.sync_to_json()
            return
        else:

            try:
                # Re #286  - First write to a temp file, then confirm it looks OK and rename it
                # This is a fairly basic strategy to deal with the case that the file is corrupted,
                # system was out of memory, out of RAM etc
                with open(self.json_store_path+".tmp", 'w') as json_file:
                    json.dump(data, json_file, indent=4)
                os.replace(self.json_store_path+".tmp", self.json_store_path)
            except Exception as e:
                logging.error("Error writing JSON!! (Main JSON file save was skipped) : %s", str(e))

            self.needs_write = False
            self.needs_write_urgent = False

    # Thread runner, this helps with thread/write issues when there are many operations that want to update the JSON
    # by just running periodically in one thread, according to python, dict updates are threadsafe.
    def save_datastore(self):

        while True:
            if self.stop_thread:
                print("Shutting down datastore thread")
                return

            if self.needs_write or self.needs_write_urgent:
                self.sync_to_json()

            # Once per minute is enough, more and it can cause high CPU usage
            # better here is to use something like self.app.config.exit.wait(1), but we cant get to 'app' from here
            for i in range(120):
                time.sleep(0.5)
                if self.stop_thread or self.needs_write_urgent:
                    break

    # Go through the datastore path and remove any snapshots that are not mentioned in the index
    # This usually is not used, but can be handy.
    def remove_unused_snapshots(self):
        print ("Removing snapshots from datastore that are not in the index..")

        index=[]
        for uuid in self.data['watching']:
            for id in self.data['watching'][uuid].history:
                index.append(self.data['watching'][uuid].history[str(id)])

        import pathlib

        # Only in the sub-directories
        for uuid in self.data['watching']:
            for item in pathlib.Path(self.datastore_path).rglob(uuid+"/*.txt"):
                if not str(item) in index:
                    print ("Removing",item)
                    unlink(item)

    def import_proxy_list(self, filename):
        import csv
        with open(filename, newline='') as f:
            reader = csv.reader(f, skipinitialspace=True)
            # @todo This loop can could be improved
            l = []
            for row in reader:
                if len(row):
                    if len(row)>=2:
                        l.append(tuple(row[:2]))
                    else:
                        l.append(tuple([row[0], row[0]]))
            self.proxy_list = l if len(l) else None


    # Run all updates
    # IMPORTANT - Each update could be run even when they have a new install and the schema is correct
    #             So therefor - each `update_n` should be very careful about checking if it needs to actually run
    #             Probably we should bump the current update schema version with each tag release version?
    def run_updates(self):
        import inspect
        import shutil

        updates_available = []
        for i, o in inspect.getmembers(self, predicate=inspect.ismethod):
            m = re.search(r'update_(\d+)$', i)
            if m:
                updates_available.append(int(m.group(1)))
        updates_available.sort()

        for update_n in updates_available:
            if update_n > self.__data['settings']['application']['schema_version']:
                print ("Applying update_{}".format((update_n)))
                # Wont exist on fresh installs
                if os.path.exists(self.json_store_path):
                    shutil.copyfile(self.json_store_path, self.datastore_path+"/url-watches-before-{}.json".format(update_n))

                try:
                    update_method = getattr(self, "update_{}".format(update_n))()
                except Exception as e:
                    print("Error while trying update_{}".format((update_n)))
                    print(e)
                    # Don't run any more updates
                    return
                else:
                    # Bump the version, important
                    self.__data['settings']['application']['schema_version'] = update_n

    # Convert minutes to seconds on settings and each watch
    def update_1(self):
        if self.data['settings']['requests'].get('minutes_between_check'):
            self.data['settings']['requests']['time_between_check']['minutes'] = self.data['settings']['requests']['minutes_between_check']
            # Remove the default 'hours' that is set from the model
            self.data['settings']['requests']['time_between_check']['hours'] = None

        for uuid, watch in self.data['watching'].items():
            if 'minutes_between_check' in watch:
                # Only upgrade individual watch time if it was set
                if watch.get('minutes_between_check', False):
                    self.data['watching'][uuid]['time_between_check']['minutes'] = watch['minutes_between_check']

    # Move the history list to a flat text file index
    # Better than SQLite because this list is only appended to, and works across NAS / NFS type setups
    def update_2(self):
        # @todo test running this on a newly updated one (when this already ran)
        for uuid, watch in self.data['watching'].items():
            history = []

            if watch.get('history', False):
                for d, p in watch['history'].items():
                    d = int(d)  # Used to be keyed as str, we'll fix this now too
                    history.append("{},{}\n".format(d,p))

                if len(history):
                    target_path = os.path.join(self.datastore_path, uuid)
                    if os.path.exists(target_path):
                        with open(os.path.join(target_path, "history.txt"), "w") as f:
                            f.writelines(history)
                    else:
                        logging.warning("Datastore history directory {} does not exist, skipping history import.".format(target_path))

                # No longer needed, dynamically pulled from the disk when needed.
                # But we should set it back to a empty dict so we don't break if this schema runs on an earlier version.
                # In the distant future we can remove this entirely
                self.data['watching'][uuid]['history'] = {}

    # We incorrectly stored last_changed when there was not a change, and then confused the output list table
    def update_3(self):
        # see https://github.com/dgtlmoon/changedetection.io/pull/835
        return

    # `last_changed` not needed, we pull that information from the history.txt index
    def update_4(self):
        for uuid, watch in self.data['watching'].items():
<<<<<<< HEAD
            # Be sure it's recalculated
            p = watch.history
            if watch.history_n < 2:
                watch['last_changed'] = 0

    # Generate a previous.txt for all watches that do not have one and contain history
    def update_4(self):
        for uuid, watch in self.data['watching'].items():
            # Make sure we actually have history
            if (watch.history_n == 0):
                continue
            latest_file_name = watch.history[watch.newest_history_key]


            # Check if the previous.txt exists
            if not os.path.exists(os.path.join(self.datastore_path, uuid, "previous.txt")):
                # Generate a previous.txt
                with open(os.path.join(self.datastore_path, uuid, "previous.txt"), "wb") as f:
                    # Fill it with the latest history
                    latest_file_name = watch.history[watch.newest_history_key]
                    with open(latest_file_name, "rb") as f2:
                        f.write(f2.read())
 
=======
            try:
                # Remove it from the struct
                del(watch['last_changed'])
            except:
                continue
        return
>>>>>>> 5494e61a
<|MERGE_RESOLUTION|>--- conflicted
+++ resolved
@@ -530,14 +530,20 @@
     # `last_changed` not needed, we pull that information from the history.txt index
     def update_4(self):
         for uuid, watch in self.data['watching'].items():
-<<<<<<< HEAD
             # Be sure it's recalculated
             p = watch.history
             if watch.history_n < 2:
                 watch['last_changed'] = 0
+            try:
+                # Remove it from the struct
+                del(watch['last_changed'])
+            except:
+                continue
+        return
+
 
     # Generate a previous.txt for all watches that do not have one and contain history
-    def update_4(self):
+    def update_5(self):
         for uuid, watch in self.data['watching'].items():
             # Make sure we actually have history
             if (watch.history_n == 0):
@@ -552,13 +558,4 @@
                     # Fill it with the latest history
                     latest_file_name = watch.history[watch.newest_history_key]
                     with open(latest_file_name, "rb") as f2:
-                        f.write(f2.read())
- 
-=======
-            try:
-                # Remove it from the struct
-                del(watch['last_changed'])
-            except:
-                continue
-        return
->>>>>>> 5494e61a
+                        f.write(f2.read())