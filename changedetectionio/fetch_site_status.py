import hashlib
import logging
import os
import re
import urllib3
import difflib
<<<<<<< HEAD
=======
import requests
import json
>>>>>>> 99f3b010

from changedetectionio import content_fetcher, html_tools

urllib3.disable_warnings(urllib3.exceptions.InsecureRequestWarning)

# Some common stuff here that can be moved to a base class
# (set_proxy_from_list)
class perform_site_check():
    screenshot = None
    xpath_data = None

    def __init__(self, *args, datastore, **kwargs):
        super().__init__(*args, **kwargs)
        self.datastore = datastore

    # Doesn't look like python supports forward slash auto enclosure in re.findall
    # So convert it to inline flag "foobar(?i)" type configuration
    def forward_slash_enclosed_regex_to_options(self, regex):
        res = re.search(r'^/(.*?)/(\w+)$', regex, re.IGNORECASE)

        if res:
            regex = res.group(1)
            regex += '(?{})'.format(res.group(2))
        else:
            regex += '(?{})'.format('i')

        return regex


    def run(self, uuid):
        from jinja2 import Environment

        changed_detected = False
        screenshot = False  # as bytes
        stripped_text_from_html = ""

        watch = self.datastore.data['watching'].get(uuid)
        if not watch:
            return

        # Protect against file:// access
        if re.search(r'^file', watch['url'], re.IGNORECASE) and not os.getenv('ALLOW_FILE_URI', False):
            raise Exception(
                "file:// type access is denied for security reasons."
            )

        # Unset any existing notification error
        update_obj = {'last_notification_error': False, 'last_error': False}

        extra_headers =self.datastore.data['watching'][uuid].get('headers')

        # Tweak the base config with the per-watch ones
        request_headers = self.datastore.data['settings']['headers'].copy()

        if self.datastore.data['watching'][uuid].get('external_header_server') is not None and self.datastore.data['watching'][uuid].get('external_header_server') != "" and self.datastore.data['watching'][uuid].get('external_header_server') != "None":
            try:
                resp = requests.get(self.datastore.data['watching'][uuid].get('external_header_server'))
                if resp.status_code != 200:
                    raise Exception("External header server returned non-200 response. Please check the URL for the server")
            
                data = json.loads(resp.text.strip())
                request_headers.update(resp.json())

            except json.decoder.JSONDecodeError:
                raise Exception("Failed to decode JSON response from external header server")
            
        request_headers.update(extra_headers)

        # https://github.com/psf/requests/issues/4525
        # Requests doesnt yet support brotli encoding, so don't put 'br' here, be totally sure that the user cannot
        # do this by accident.
        if 'Accept-Encoding' in request_headers and "br" in request_headers['Accept-Encoding']:
            request_headers['Accept-Encoding'] = request_headers['Accept-Encoding'].replace(', br', '')

        timeout = self.datastore.data['settings']['requests'].get('timeout')

        # Jinja2 available in URLs along with https://pypi.org/project/jinja2-time/
        jinja2_env = Environment(extensions=['jinja2_time.TimeExtension'])
        url = str(jinja2_env.from_string(watch.get('url')).render())

        request_body = self.datastore.data['watching'][uuid].get('body')
        request_method = self.datastore.data['watching'][uuid].get('method')
        ignore_status_codes = self.datastore.data['watching'][uuid].get('ignore_status_codes', False)

        # source: support
        is_source = False
        if url.startswith('source:'):
            url = url.replace('source:', '')
            is_source = True

        # Pluggable content fetcher
        prefer_backend = watch['fetch_backend']
        if hasattr(content_fetcher, prefer_backend):
            klass = getattr(content_fetcher, prefer_backend)
        else:
            # If the klass doesnt exist, just use a default
            klass = getattr(content_fetcher, "html_requests")

        proxy_id = self.datastore.get_preferred_proxy_for_watch(uuid=uuid)
        proxy_url = None
        if proxy_id:
            proxy_url = self.datastore.proxy_list.get(proxy_id).get('url')
            print ("UUID {} Using proxy {}".format(uuid, proxy_url))

        fetcher = klass(proxy_override=proxy_url)

        # Configurable per-watch or global extra delay before extracting text (for webDriver types)
        system_webdriver_delay = self.datastore.data['settings']['application'].get('webdriver_delay', None)
        if watch['webdriver_delay'] is not None:
            fetcher.render_extract_delay = watch['webdriver_delay']
        elif system_webdriver_delay is not None:
            fetcher.render_extract_delay = system_webdriver_delay

        if watch['webdriver_js_execute_code'] is not None and watch['webdriver_js_execute_code'].strip():
            fetcher.webdriver_js_execute_code = watch['webdriver_js_execute_code']

        fetcher.run(url, timeout, request_headers, request_body, request_method, ignore_status_codes, watch['css_filter'])
        fetcher.quit()

        self.screenshot = fetcher.screenshot
        self.xpath_data = fetcher.xpath_data

        # Fetching complete, now filters
        # @todo move to class / maybe inside of fetcher abstract base?

        # @note: I feel like the following should be in a more obvious chain system
        #  - Check filter text
        #  - Is the checksum different?
        #  - Do we convert to JSON?
        # https://stackoverflow.com/questions/41817578/basic-method-chaining ?
        # return content().textfilter().jsonextract().checksumcompare() ?

        is_json = 'application/json' in fetcher.headers.get('Content-Type', '')
        is_html = not is_json

        # source: support, basically treat it as plaintext
        if is_source:
            is_html = False
            is_json = False

        css_filter_rule = watch['css_filter']
        subtractive_selectors = watch.get(
            "subtractive_selectors", []
        ) + self.datastore.data["settings"]["application"].get(
            "global_subtractive_selectors", []
        )

        has_filter_rule = css_filter_rule and len(css_filter_rule.strip())
        has_subtractive_selectors = subtractive_selectors and len(subtractive_selectors[0].strip())

        if is_json and not has_filter_rule:
            css_filter_rule = "json:$"
            has_filter_rule = True

        if has_filter_rule:
            json_filter_prefixes = ['json:', 'jq:']
            if any(prefix in css_filter_rule for prefix in json_filter_prefixes):
                stripped_text_from_html = html_tools.extract_json_as_string(content=fetcher.content, json_filter=css_filter_rule)
                is_html = False

        if is_html or is_source:
            
            # CSS Filter, extract the HTML that matches and feed that into the existing inscriptis::get_text
            fetcher.content = html_tools.workarounds_for_obfuscations(fetcher.content)
            html_content = fetcher.content

            # If not JSON,  and if it's not text/plain..
            if 'text/plain' in fetcher.headers.get('Content-Type', '').lower():
                # Don't run get_text or xpath/css filters on plaintext
                stripped_text_from_html = html_content
            else:
                # Then we assume HTML
                if has_filter_rule:
                    # For HTML/XML we offer xpath as an option, just start a regular xPath "/.."
                    if css_filter_rule[0] == '/' or css_filter_rule.startswith('xpath:'):
                        html_content = html_tools.xpath_filter(xpath_filter=css_filter_rule.replace('xpath:', ''),
                                                               html_content=fetcher.content)
                    else:
                        # CSS Filter, extract the HTML that matches and feed that into the existing inscriptis::get_text
                        html_content = html_tools.css_filter(css_filter=css_filter_rule, html_content=fetcher.content)

                if has_subtractive_selectors:
                    html_content = html_tools.element_removal(subtractive_selectors, html_content)

                if not is_source:
                    # extract text
                    stripped_text_from_html = \
                        html_tools.html_to_text(
                            html_content,
                            render_anchor_tag_content=self.datastore.data["settings"][
                                "application"].get(
                                "render_anchor_tag_content", False)
                        )

                elif is_source:
                    stripped_text_from_html = html_content

            # Re #340 - return the content before the 'ignore text' was applied
            text_content_before_ignored_filter = stripped_text_from_html.encode('utf-8')

        # Re #340 - return the content before the 'ignore text' was applied
        text_content_before_ignored_filter = stripped_text_from_html.encode('utf-8')

        # Treat pages with no renderable text content as a change? No by default
        empty_pages_are_a_change = self.datastore.data['settings']['application'].get('empty_pages_are_a_change', False)
        if not is_json and not empty_pages_are_a_change and len(stripped_text_from_html.strip()) == 0:
            raise content_fetcher.ReplyWithContentButNoText(url=url, status_code=fetcher.get_last_status_code(), screenshot=screenshot)

        # We rely on the actual text in the html output.. many sites have random script vars etc,
        # in the future we'll implement other mechanisms.

        update_obj["last_check_status"] = fetcher.get_last_status_code()

        # If there's text to skip
        # @todo we could abstract out the get_text() to handle this cleaner
        text_to_ignore = watch.get('ignore_text', []) + self.datastore.data['settings']['application'].get('global_ignore_text', [])
        if len(text_to_ignore):
            stripped_text_from_html = html_tools.strip_ignore_text(stripped_text_from_html, text_to_ignore)
        else:
            stripped_text_from_html = stripped_text_from_html.encode('utf8')

        # 615 Extract text by regex
        extract_text = watch.get('extract_text', [])
        if len(extract_text) > 0:
            regex_matched_output = []
            for s_re in extract_text:
                # incase they specified something in '/.../x'
                regex = self.forward_slash_enclosed_regex_to_options(s_re)
                result = re.findall(regex.encode('utf-8'), stripped_text_from_html)

                for l in result:
                    if type(l) is tuple:
                        #@todo - some formatter option default (between groups)
                        regex_matched_output += list(l) + [b'\n']
                    else:
                        # @todo - some formatter option default (between each ungrouped result)
                        regex_matched_output += [l] + [b'\n']

            # Now we will only show what the regex matched
            stripped_text_from_html = b''
            text_content_before_ignored_filter = b''
            if regex_matched_output:
                # @todo some formatter for presentation?
                stripped_text_from_html = b''.join(regex_matched_output)
                text_content_before_ignored_filter = stripped_text_from_html


        # Re #133 - if we should strip whitespaces from triggering the change detected comparison
        if self.datastore.data['settings']['application'].get('ignore_whitespace', False):
            fetched_md5 = hashlib.md5(stripped_text_from_html.translate(None, b'\r\n\t ')).hexdigest()
        else:
            fetched_md5 = hashlib.md5(stripped_text_from_html).hexdigest()

        ############ Blocking rules, after checksum #################
        blocked = False

        if len(watch['trigger_text']):
            # Assume blocked
            blocked = True
            # Filter and trigger works the same, so reuse it
            # It should return the line numbers that match
            result = html_tools.strip_ignore_text(content=str(stripped_text_from_html),
                                                  wordlist=watch['trigger_text'],
                                                  mode="line numbers")
            # Unblock if the trigger was found
            if result:
                blocked = False


        if len(watch['text_should_not_be_present']):
            # If anything matched, then we should block a change from happening
            result = html_tools.strip_ignore_text(content=str(stripped_text_from_html),
                                                  wordlist=watch['text_should_not_be_present'],
                                                  mode="line numbers")
            if result:
                blocked = True

        # The main thing that all this at the moment comes down to :)
        if watch['previous_md5'] != fetched_md5:
            changed_detected = True

        # Looks like something changed, but did it match all the rules?
        if blocked:
            changed_detected = False

        # Extract title as title
        if is_html:
            if self.datastore.data['settings']['application']['extract_title_as_title'] or watch['extract_title_as_title']:
                if not watch['title'] or not len(watch['title']):
                    update_obj['title'] = html_tools.extract_element(find='title', html_content=fetcher.content)

        if changed_detected:
            if watch.get('check_unique_lines', False):
                has_unique_lines = watch.lines_contain_something_unique_compared_to_history(lines=stripped_text_from_html.splitlines())
                # One or more lines? unsure?
                if not has_unique_lines:
                    logging.debug("check_unique_lines: UUID {} didnt have anything new setting change_detected=False".format(uuid))
                    changed_detected = False
                else:
                    logging.debug("check_unique_lines: UUID {} had unique content".format(uuid))

        if changed_detected:
            if not watch.get("trigger_add", True) or not watch.get("trigger_del", True): # if we are supposed to filter any diff types
                # get the diff types present in the watch
                diff_types = watch.get_diff_types(text_content_before_ignored_filter)
                print("Diff components found: " + str(diff_types))

                # Only Additions (deletions are turned off)
                if not watch["trigger_del"] and diff_types["del"] and not diff_types["add"]:
                    changed_detected = False

                # Only Deletions (additions are turned off)
                elif not watch["trigger_add"] and  diff_types["add"] and not diff_types["del"]:
                    changed_detected = False

        # Always record the new checksum and the new text
        update_obj["previous_md5"] = fetched_md5
        watch.save_previous_text(text_content_before_ignored_filter)

        # On the first run of a site, watch['previous_md5'] will be None, set it the current one.
        if not watch.get('previous_md5'):
            watch['previous_md5'] = fetched_md5

        return changed_detected, update_obj, text_content_before_ignored_filter<|MERGE_RESOLUTION|>--- conflicted
+++ resolved
@@ -4,11 +4,8 @@
 import re
 import urllib3
 import difflib
-<<<<<<< HEAD
-=======
 import requests
 import json
->>>>>>> 99f3b010
 
 from changedetectionio import content_fetcher, html_tools
 
