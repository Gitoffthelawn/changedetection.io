--- conflicted
+++ resolved
@@ -94,17 +94,14 @@
             # If the klass doesnt exist, just use a default
             klass = getattr(content_fetcher, "html_requests")
 
-<<<<<<< HEAD
-        fetcher = klass()
+
+        proxy_args = self.set_proxy_from_list(watch)
+        fetcher = klass(proxy_override=proxy_args)
+
+        # Proxy List support
         fetcher.run(url, timeout, request_headers, request_body, request_method, ignore_status_code, watch['css_filter'])
         fetcher.quit()
-=======
-        proxy_args = self.set_proxy_from_list(watch)
-        fetcher = klass(proxy_override=proxy_args)
-
-        # Proxy List support
-        fetcher.run(url, timeout, request_headers, request_body, request_method, ignore_status_code)
->>>>>>> 0e385b1c
+
 
         # Fetching complete, now filters
         # @todo move to class / maybe inside of fetcher abstract base?
