--- conflicted
+++ resolved
@@ -72,12 +72,9 @@
     url = url.replace('deletes://', 'https://')
 
     headers = {}
-<<<<<<< HEAD
-=======
     params = {}
     auth = None
 
->>>>>>> b899579c
     # Convert /foobar?+some-header=hello to proper header dictionary
     results = apprise_parse_url(url)
     if results:
@@ -86,8 +83,6 @@
         headers = {URLBase.unquote(x): URLBase.unquote(y)
                    for x, y in results['qsd+'].items()}
 
-<<<<<<< HEAD
-=======
         # Add our GET paramters in the event the user wants to pass these along
         params = {URLBase.unquote(x): URLBase.unquote(y)
                              for x, y in results['qsd-'].items()}
@@ -99,7 +94,6 @@
         elif results.get('user'):
             auth = (URLBase.unquote(results.get('user')))
 
->>>>>>> b899579c
     # Try to auto-guess if it's JSON
     try:
         json.loads(body)
@@ -107,16 +101,12 @@
     except ValueError as e:
         pass
 
-<<<<<<< HEAD
-    r(url, headers=headers, data=body)
-=======
     r(results.get('url'),
       headers=headers,
       data=body,
       params=params,
       auth=auth
       )
->>>>>>> b899579c
 
 
 def process_notification(n_object, datastore):
