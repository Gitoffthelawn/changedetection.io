--- conflicted
+++ resolved
@@ -1,9 +1,6 @@
 import apprise
-<<<<<<< HEAD
 from jinja2 import Environment, BaseLoader
-=======
 from apprise import NotifyFormat
->>>>>>> 87726e0b
 
 valid_tokens = {
     'base_url': '',
@@ -33,25 +30,19 @@
 
 def process_notification(n_object, datastore):
 
-<<<<<<< HEAD
-=======
-    # Get the notification body from datastore
-    n_body = n_object.get('notification_body', default_notification_body)
-    n_title = n_object.get('notification_title', default_notification_title)
-    n_format = valid_notification_formats.get(
-        n_object['notification_format'],
-        valid_notification_formats[default_notification_format],
-    )
 
->>>>>>> 87726e0b
     # Insert variables into the notification content
     notification_parameters = create_notification_parameters(n_object, datastore)
 
     # Get the notification body from datastore
     jinja2_env = Environment(loader=BaseLoader)
-    n_body = jinja2_env.from_string(n_object['notification_body']).render(**notification_parameters)
-    n_title = jinja2_env.from_string(n_object['notification_title']).render(**notification_parameters)
-
+    n_body = jinja2_env.from_string(n_object.get('notification_body', default_notification_body)).render(**notification_parameters)
+    n_title = jinja2_env.from_string(n_object.get('notification_title', default_notification_title)).render(**notification_parameters)
+    n_format = valid_notification_formats.get(
+        n_object['notification_format'],
+        valid_notification_formats[default_notification_format],
+    )
+    
     # https://github.com/caronc/apprise/wiki/Development_LogCapture
     # Anything higher than or equal to WARNING (which covers things like Connection errors)
     # raise it as an exception
