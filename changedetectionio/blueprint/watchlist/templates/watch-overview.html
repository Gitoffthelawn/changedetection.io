{%- extends 'base.html' -%}
{%- block content -%}
{%- from '_helpers.html' import render_simple_field, render_field, render_nolabel_field, sort_by_title -%}
<script src="{{url_for('static_content', group='js', filename='jquery-3.6.0.min.js')}}"></script>
<script src="{{url_for('static_content', group='js', filename='watch-overview.js')}}" defer></script>
<script>let nowtimeserver={{ now_time_server }};</script>
<script>let favicon_baseURL="{{ url_for('static_content', group='favicon', filename="PLACEHOLDER")}}";</script>
<script>
// Initialize Feather icons after the page loads
document.addEventListener('DOMContentLoaded', function() {
    feather.replace();
});
</script>
<style>
.checking-now .last-checked {
    background-image: linear-gradient(to bottom, transparent 0%, rgba(0,0,0,0.05) 40%, rgba(0,0,0,0.1) 100%);
    background-size: 0 100%;
    background-repeat: no-repeat;
    transition: background-size 0.9s ease
}
</style>
<div class="box" id="form-quick-watch-add">

    <form class="pure-form" action="{{ url_for('ui.ui_views.form_quick_watch_add', tag=active_tag_uuid) }}" method="POST" id="new-watch-form">
        <input type="hidden" name="csrf_token" value="{{ csrf_token() }}" >
        <fieldset>
            <legend>Add a new web page change detection watch</legend>
            <div id="watch-add-wrapper-zone">
                    {{ render_nolabel_field(form.url, placeholder="https://...", required=true) }}
                    {{ render_nolabel_field(form.watch_submit_button, title="Watch this URL!" ) }}
                    {{ render_nolabel_field(form.edit_and_watch_submit_button, title="Edit first then Watch") }}
            </div>
            <div id="watch-group-tag">
               {{ render_field(form.tags, value=active_tag.title if active_tag_uuid else '', placeholder="Watch group / tag", class="transparent-field") }}
            </div>
            <div id="quick-watch-processor-type">
                {{ render_simple_field(form.processor) }}
            </div>

        </fieldset>
        <span style="color:#eee; font-size: 80%;"><img alt="Create a shareable link" style="height: 1em;display:inline-block;" src="{{url_for('static_content', group='images', filename='spread-white.svg')}}" > Tip: You can also add 'shared' watches. <a href="https://github.com/dgtlmoon/changedetection.io/wiki/Sharing-a-Watch">More info</a></span>
    </form>
</div>
<div class="box">
    <form class="pure-form" action="{{ url_for('ui.form_watch_list_checkbox_operations') }}" method="POST" id="watch-list-form">
    <input type="hidden" name="csrf_token" value="{{ csrf_token() }}" >
    <input type="hidden" id="op_extradata" name="op_extradata" value="" >
    <div id="checkbox-operations">
        <button class="pure-button button-secondary button-xsmall"  name="op" value="pause"><i data-feather="pause" style="width: 14px; height: 14px; stroke: white; margin-right: 4px;"></i>Pause</button>
        <button class="pure-button button-secondary button-xsmall"  name="op" value="unpause"><i data-feather="play" style="width: 14px; height: 14px; stroke: white; margin-right: 4px;"></i>UnPause</button>
        <button class="pure-button button-secondary button-xsmall"  name="op" value="mute"><i data-feather="volume-x" style="width: 14px; height: 14px; stroke: white; margin-right: 4px;"></i>Mute</button>
        <button class="pure-button button-secondary button-xsmall"  name="op" value="unmute"><i data-feather="volume-2" style="width: 14px; height: 14px; stroke: white; margin-right: 4px;"></i>UnMute</button>
        <button class="pure-button button-secondary button-xsmall" name="op" value="recheck"><i data-feather="refresh-cw" style="width: 14px; height: 14px; stroke: white; margin-right: 4px;"></i>Recheck</button>
        <button class="pure-button button-secondary button-xsmall" name="op" value="assign-tag" id="checkbox-assign-tag"><i data-feather="tag" style="width: 14px; height: 14px; stroke: white; margin-right: 4px;"></i>Tag</button>
        <button class="pure-button button-secondary button-xsmall" name="op" value="mark-viewed"><i data-feather="eye" style="width: 14px; height: 14px; stroke: white; margin-right: 4px;"></i>Mark viewed</button>
        <button class="pure-button button-secondary button-xsmall" name="op" value="notification-default"><i data-feather="bell" style="width: 14px; height: 14px; stroke: white; margin-right: 4px;"></i>Use default notification</button>
        <button class="pure-button button-secondary button-xsmall" name="op" value="clear-errors"><i data-feather="x-circle" style="width: 14px; height: 14px; stroke: white; margin-right: 4px;"></i>Clear errors</button>
        <button class="pure-button button-secondary button-xsmall" style="background: #dd4242;" name="op" value="clear-history"><i data-feather="trash-2" style="width: 14px; height: 14px; stroke: white; margin-right: 4px;"></i>Clear/reset history</button>
        <button class="pure-button button-secondary button-xsmall" style="background: #dd4242;" name="op" value="delete"><i data-feather="trash" style="width: 14px; height: 14px; stroke: white; margin-right: 4px;"></i>Delete</button>
    </div>
    {%- if watches|length >= pagination.per_page -%}
        {{ pagination.info }}
    {%- endif -%}
    {%- if search_q -%}<div id="search-result-info">Searching "<strong><i>{{search_q}}</i></strong>"</div>{%- endif -%}
    <div>
        <a href="{{url_for('watchlist.index')}}" class="pure-button button-tag {{'active' if not active_tag_uuid }}">All</a>

    <!-- tag list -->
    {%- for uuid, tag in tags -%}
        {%- if tag != "" -%}
            <a href="{{url_for('watchlist.index', tag=uuid) }}" class="pure-button button-tag {{'active' if active_tag_uuid == uuid }}">{{ tag.title }}</a>
        {%- endif -%}
    {%- endfor -%}
    </div>

    {%- set sort_order = sort_order or 'asc' -%}
    {%- set sort_attribute = sort_attribute or 'last_changed'  -%}
    {%- set pagination_page = request.args.get('page', 0) -%}
    {%- set cols_required = 6 -%}
    {%- set any_has_restock_price_processor = datastore.any_watches_have_processor_by_name("restock_diff") -%}
    {%- if any_has_restock_price_processor -%}
        {%- set cols_required = cols_required + 1 -%}
    {%- endif -%}
    {%- set ui_settings = datastore.data['settings']['application']['ui'] -%}

    <div id="watch-table-wrapper">
        {%- set table_classes = [
<<<<<<< HEAD
            'favicon-enabled' if  datastore.data['settings']['application']['ui'].get('favicons_enabled') else 'favicon-not-enabled',
=======
            'favicon-enabled' if 'favicons_enabled' not in ui_settings or ui_settings['favicons_enabled'] else 'favicon-not-enabled',
>>>>>>> 011fa354
        ] -%}
        <table class="pure-table pure-table-striped watch-table {{ table_classes | reject('equalto', '') | join(' ') }}">
            <thead>
            <tr>
                {%- set link_order = "desc" if sort_order  == 'asc' else "asc" -%}
                {%- set arrow_span = "" -%}
                <th><input style="vertical-align: middle" type="checkbox" id="check-all" > <a class="{{ 'active '+link_order if sort_attribute == 'date_created' else 'inactive' }}"  href="{{url_for('watchlist.index', sort='date_created', order=link_order, tag=active_tag_uuid)}}"># <span class='arrow {{link_order}}'></span></a></th>
                <th>
                    <a class="{{ 'active '+link_order if sort_attribute == 'paused' else 'inactive' }}" href="{{url_for('watchlist.index', sort='paused', order=link_order, tag=active_tag_uuid)}}"><i data-feather="pause" style="vertical-align: bottom; width: 14px; height: 14px;  margin-right: 4px;"></i><span class='arrow {{link_order}}'></span></a>
                    &nbsp;
                    <a class="{{ 'active '+link_order if sort_attribute == 'notification_muted' else 'inactive' }}" href="{{url_for('watchlist.index', sort='notification_muted', order=link_order, tag=active_tag_uuid)}}"><i data-feather="volume-2" style="vertical-align: bottom; width: 14px; height: 14px;  margin-right: 4px;"></i><span class='arrow {{link_order}}'></span></a>
                </th>
                <th><a class="{{ 'active '+link_order if sort_attribute == 'label' else 'inactive' }}" href="{{url_for('watchlist.index', sort='label', order=link_order, tag=active_tag_uuid)}}">Website <span class='arrow {{link_order}}'></span></a></th>
             {%- if any_has_restock_price_processor -%}
                <th>Restock &amp; Price</th>
             {%- endif -%}
                <th><a class="{{ 'active '+link_order if sort_attribute == 'last_checked' else 'inactive' }}" href="{{url_for('watchlist.index', sort='last_checked', order=link_order, tag=active_tag_uuid)}}"><span class="hide-on-mobile">Last</span> Checked <span class='arrow {{link_order}}'></span></a></th>
                <th><a class="{{ 'active '+link_order if sort_attribute == 'last_changed' else 'inactive' }}" href="{{url_for('watchlist.index', sort='last_changed', order=link_order, tag=active_tag_uuid)}}"><span class="hide-on-mobile">Last</span> Changed <span class='arrow {{link_order}}'></span></a></th>
                <th class="empty-cell"></th>
            </tr>
            </thead>
            <tbody>
            {%- if not watches|length -%}
            <tr>
                <td colspan="{{ cols_required }}" style="text-wrap: wrap;">No website watches configured, please add a URL in the box above, or <a href="{{ url_for('imports.import_page')}}" >import a list</a>.</td>
            </tr>
            {%- endif -%}

            {%- for watch in (watches|sort(attribute=sort_attribute, reverse=sort_order == 'asc'))|pagination_slice(skip=pagination.skip) -%}
                {%- set checking_now = is_checking_now(watch) -%}
                {%- set history_n = watch.history_n -%}
                {%- set favicon = watch.get_favicon_filename() -%}
                {#  Mirror in changedetectionio/static/js/realtime.js for the frontend #}
                {%- set row_classes = [
                    loop.cycle('pure-table-odd', 'pure-table-even'),
                    'processor-' ~ watch['processor'],
                    'has-error' if watch.compile_error_texts()|length > 2 else '',
                    'paused' if watch.paused is defined and watch.paused != False else '',
                    'unviewed' if watch.has_unviewed else '',
                    'has-restock-info' if watch.has_restock_info else 'no-restock-info',
                    'has-favicon' if favicon else '',
                    'in-stock' if watch.has_restock_info and watch['restock']['in_stock'] else '',
                    'not-in-stock' if watch.has_restock_info and not watch['restock']['in_stock'] else '',
                    'queued' if watch.uuid in queued_uuids else '',
                    'checking-now' if checking_now else '',
                    'notification_muted' if watch.notification_muted else '',
                    'single-history' if history_n == 1 else '',
                    'multiple-history' if history_n >= 2 else '',                    
                ] -%}
            <tr id="{{ watch.uuid }}" data-watch-uuid="{{ watch.uuid }}" class="{{ row_classes | reject('equalto', '') | join(' ') }}">
                <td class="inline checkbox-uuid" ><div><input name="uuids"  type="checkbox" value="{{ watch.uuid}} " > <span class="counter-i">{{ loop.index+pagination.skip }}</span></div></td>
                <td class="inline watch-controls">
                    <div>
                    <a class="ajax-op state-off pause-toggle" data-op="pause" href="{{url_for('watchlist.index', op='pause', uuid=watch.uuid, tag=active_tag_uuid)}}"><img src="{{url_for('static_content', group='images', filename='pause.svg')}}" alt="Pause checks" title="Pause checks" class="icon icon-pause" ></a>
                    <a class="ajax-op state-on pause-toggle"  data-op="pause" style="display: none" href="{{url_for('watchlist.index', op='pause', uuid=watch.uuid, tag=active_tag_uuid)}}"><img src="{{url_for('static_content', group='images', filename='play.svg')}}" alt="UnPause checks" title="UnPause checks" class="icon icon-unpause" ></a>
                    <a class="ajax-op state-off mute-toggle" data-op="mute" href="{{url_for('watchlist.index', op='mute', uuid=watch.uuid, tag=active_tag_uuid)}}"><img src="{{url_for('static_content', group='images', filename='bell-off.svg')}}" alt="Mute notification" title="Mute notification" class="icon icon-mute" ></a>
                    <a class="ajax-op state-on mute-toggle" data-op="mute"  style="display: none" href="{{url_for('watchlist.index', op='mute', uuid=watch.uuid, tag=active_tag_uuid)}}"><img src="{{url_for('static_content', group='images', filename='bell-off.svg')}}" alt="UnMute notification" title="UnMute notification" class="icon icon-mute" ></a>
                    </div>
                </td>

                <td class="title-col inline">
                    <div class="flex-wrapper">
<<<<<<< HEAD
                    {%  if datastore.data['settings']['application']['ui'].get('favicons_enabled') %}
=======
                    {% if 'favicons_enabled' not in ui_settings or ui_settings['favicons_enabled'] %}
>>>>>>> 011fa354
                        <div>{# A page might have hundreds of these images, set IMG options for lazy loading, don't set SRC if we dont have it so it doesnt fetch the placeholder'  #}
                            <img alt="Favicon thumbnail" class="favicon" loading="lazy" decoding="async" fetchpriority="low" {% if favicon %} src="{{url_for('static_content', group='favicon', filename=watch.uuid)}}" {% else %} src='data:image/svg+xml;utf8,%3Csvg xmlns="http://www.w3.org/2000/svg" width="7.087" height="7.087" viewBox="0 0 7.087 7.087"%3E%3Ccircle cx="3.543" cy="3.543" r="3.279" stroke="%23e1e1e1" stroke-width="0.45" fill="none" opacity="0.74"/%3E%3C/svg%3E' {%  endif %} />
                        </div>
                    {%  endif %}
                        <div>
                        <span class="watch-title">
                            {{watch.title if watch.title is not none and watch.title|length > 0 else watch.url}}&nbsp;<a class="external" target="_blank" rel="noopener" href="{{ watch.link.replace('source:','') }}">&nbsp;</a>
                        </span>
                            <div class="error-text" style="display:none;">{{ watch.compile_error_texts(has_proxies=datastore.proxy_list) }}</div>
                            {%- if watch['processor'] == 'text_json_diff'  -%}
                                {%- if watch['has_ldjson_price_data'] and not watch['track_ldjson_price_data']  -%}
                                <div class="ldjson-price-track-offer">Switch to Restock & Price watch mode? <a href="{{url_for('price_data_follower.accept', uuid=watch.uuid)}}" class="pure-button button-xsmall">Yes</a> <a href="{{url_for('price_data_follower.reject', uuid=watch.uuid)}}" class="">No</a></div>
                                {%- endif -%}
                            {%- endif -%}
                            {%- if watch['processor'] == 'restock_diff' -%}
                                <span class="tracking-ldjson-price-data" title="Automatically following embedded price information"><img src="{{url_for('static_content', group='images', filename='price-tag-icon.svg')}}"  class="status-icon price-follow-tag-icon" > Price</span>
                            {%- endif -%}
                            {%- for watch_tag_uuid, watch_tag in datastore.get_all_tags_for_watch(watch['uuid']).items() -%}
                              <span class="watch-tag-list">{{ watch_tag.title }}</span>
                            {%- endfor -%}
                        </div>
                    <div class="status-icons">
                            <a class="link-spread" href="{{url_for('ui.form_share_put_watch', uuid=watch.uuid)}}"><img src="{{url_for('static_content', group='images', filename='spread.svg')}}" class="status-icon icon icon-spread" title="Create a link to share watch config with others" ></a>
                            {%- if watch.get_fetch_backend == "html_webdriver"
                                 or ( watch.get_fetch_backend == "system" and system_default_fetcher == 'html_webdriver'  )
                                 or "extra_browser_" in watch.get_fetch_backend
                            -%}
                            <img class="status-icon" src="{{url_for('static_content', group='images', filename='google-chrome-icon.png')}}" alt="Using a Chrome browser" title="Using a Chrome browser" >
                            {%- endif -%}
                            {%- if watch.is_pdf  -%}<img class="status-icon" src="{{url_for('static_content', group='images', filename='pdf-icon.svg')}}" alt="Converting PDF to text" >{%- endif -%}
                            {%- if watch.has_browser_steps -%}<img class="status-icon status-browsersteps" src="{{url_for('static_content', group='images', filename='steps.svg')}}" alt="Browser Steps is enabled" >{%- endif -%}

                    </div>
                    </div>
                </td>
{%- if any_has_restock_price_processor -%}
                <td class="restock-and-price">
                    {%- if watch['processor'] == 'restock_diff'  -%}
                        {%- if watch.has_restock_info -%}
                            <span class="restock-label {{'in-stock' if watch['restock']['in_stock'] else 'not-in-stock' }}" title="Detecting restock and price">
                                <!-- maybe some object watch['processor'][restock_diff] or.. -->
                                 {%- if watch['restock']['in_stock']-%}  In stock {%- else-%}  Not in stock {%- endif -%}
                            </span>
                        {%- endif -%}

                        {%- if watch.get('restock') and watch['restock']['price'] != None -%}
                            {%- if watch['restock']['price'] != None -%}
                                <span class="restock-label price" title="Price">
                                {{ watch['restock']['price']|format_number_locale }} {{ watch['restock']['currency'] }}
                                </span>
                            {%- endif -%}
                        {%- elif not watch.has_restock_info -%}
                            <span class="restock-label error">No information</span>
                        {%- endif -%}
                    {%- endif -%}
                </td>
{%- endif -%}
            {#last_checked becomes fetch-start-time#}
                <td class="last-checked" data-timestamp="{{ watch.last_checked }}" data-fetchduration={{ watch.fetch_time }} data-eta_complete="{{ watch.last_checked+watch.fetch_time }}" >
                    <div class="spinner-wrapper" style="display:none;" >
                        <span class="spinner"></span><span>&nbsp;Checking now</span>
                    </div>
                    <span class="innertext">{{watch|format_last_checked_time|safe}}</span>
                </td>
                <td class="last-changed" data-timestamp="{{ watch.last_changed }}">{%- if watch.history_n >=2 and watch.last_changed >0 -%}
                    {{watch.last_changed|format_timestamp_timeago}}
                    {%- else -%}
                    Not yet
                    {%- endif -%}
                </td>
                <td class="buttons">
                    <div>
                    {%- set target_attr = ' target="' ~ watch.uuid ~ '"' if datastore.data['settings']['application']['ui'].get('open_diff_in_new_tab') else '' -%}
                    <a href="" class="already-in-queue-button recheck pure-button pure-button-primary" style="display: none;" disabled="disabled">Queued</a>
                    <a href="{{ url_for('ui.form_watch_checknow', uuid=watch.uuid, tag=request.args.get('tag')) }}" data-op='recheck' class="ajax-op recheck pure-button pure-button-primary">Recheck</a>
                    <a href="{{ url_for('ui.ui_edit.edit_page', uuid=watch.uuid, tag=active_tag_uuid)}}#general" class="pure-button pure-button-primary">Edit</a>
                    <a href="{{ url_for('ui.ui_views.diff_history_page', uuid=watch.uuid)}}" {{target_attr}} class="pure-button pure-button-primary history-link" style="display: none;">History</a>
                    <a href="{{ url_for('ui.ui_views.preview_page', uuid=watch.uuid)}}" {{target_attr}} class="pure-button pure-button-primary preview-link" style="display: none;">Preview</a>
                    </div>
                </td>
            </tr>
            {%- endfor -%}
            </tbody>
        </table>
        <ul id="post-list-buttons">
            <li id="post-list-with-errors" class="{%- if errored_count -%}has-error{%- endif -%}" style="display: none;" >
                <a href="{{url_for('watchlist.index', with_errors=1, tag=request.args.get('tag')) }}" class="pure-button button-tag button-error">With errors ({{ errored_count }})</a>
            </li>
            <li id="post-list-mark-views" class="{%- if has_unviewed -%}has-unviewed{%- endif -%}" style="display: none;" >
                <a href="{{url_for('ui.mark_all_viewed',with_errors=request.args.get('with_errors',0)) }}" class="pure-button button-tag " id="mark-all-viewed">Mark all viewed</a>
            </li>
        {%-  if active_tag_uuid -%}
            <li id="post-list-mark-views-tag">
                <a href="{{url_for('ui.mark_all_viewed', tag=active_tag_uuid) }}" class="pure-button button-tag " id="mark-all-viewed">Mark all viewed in '{{active_tag.title}}'</a>
            </li>
        {%-  endif -%}
            <li>
               <a href="{{ url_for('ui.form_watch_checknow', tag=active_tag_uuid, with_errors=request.args.get('with_errors',0)) }}" class="pure-button button-tag" id="recheck-all">Recheck
                all {% if active_tag_uuid %}  in '{{active_tag.title}}'{%endif%}</a>
            </li>
            <li>
                <a href="{{ url_for('rss.feed', tag=active_tag_uuid, token=app_rss_token)}}"><img alt="RSS Feed" id="feed-icon" src="{{url_for('static_content', group='images', filename='generic_feed-icon.svg')}}" height="15"></a>
            </li>
        </ul>
        {{ pagination.links }}
    </div>
    </form>
</div>
{%- endblock -%}<|MERGE_RESOLUTION|>--- conflicted
+++ resolved
@@ -85,11 +85,7 @@
 
     <div id="watch-table-wrapper">
         {%- set table_classes = [
-<<<<<<< HEAD
-            'favicon-enabled' if  datastore.data['settings']['application']['ui'].get('favicons_enabled') else 'favicon-not-enabled',
-=======
             'favicon-enabled' if 'favicons_enabled' not in ui_settings or ui_settings['favicons_enabled'] else 'favicon-not-enabled',
->>>>>>> 011fa354
         ] -%}
         <table class="pure-table pure-table-striped watch-table {{ table_classes | reject('equalto', '') | join(' ') }}">
             <thead>
@@ -152,11 +148,7 @@
 
                 <td class="title-col inline">
                     <div class="flex-wrapper">
-<<<<<<< HEAD
-                    {%  if datastore.data['settings']['application']['ui'].get('favicons_enabled') %}
-=======
                     {% if 'favicons_enabled' not in ui_settings or ui_settings['favicons_enabled'] %}
->>>>>>> 011fa354
                         <div>{# A page might have hundreds of these images, set IMG options for lazy loading, don't set SRC if we dont have it so it doesnt fetch the placeholder'  #}
                             <img alt="Favicon thumbnail" class="favicon" loading="lazy" decoding="async" fetchpriority="low" {% if favicon %} src="{{url_for('static_content', group='favicon', filename=watch.uuid)}}" {% else %} src='data:image/svg+xml;utf8,%3Csvg xmlns="http://www.w3.org/2000/svg" width="7.087" height="7.087" viewBox="0 0 7.087 7.087"%3E%3Ccircle cx="3.543" cy="3.543" r="3.279" stroke="%23e1e1e1" stroke-width="0.45" fill="none" opacity="0.74"/%3E%3C/svg%3E' {%  endif %} />
                         </div>
