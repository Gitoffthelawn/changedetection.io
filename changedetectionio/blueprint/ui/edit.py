--- conflicted
+++ resolved
@@ -249,10 +249,6 @@
                 'has_extra_headers_file': len(datastore.get_all_headers_in_textfile_for_watch(uuid=uuid)) > 0,
                 'has_special_tag_options': _watch_has_tag_options_set(watch=watch),
                 'jq_support': jq_support,
-<<<<<<< HEAD
-                #'lev_info': levenshtein_ratio_recent_history(watch),
-=======
->>>>>>> 40ea2604
                 'playwright_enabled': os.getenv('PLAYWRIGHT_DRIVER_URL', False),
                 'settings_application': datastore.data['settings']['application'],
                 'system_has_playwright_configured': os.getenv('PLAYWRIGHT_DRIVER_URL'),
