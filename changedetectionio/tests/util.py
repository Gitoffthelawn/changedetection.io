--- conflicted
+++ resolved
@@ -196,13 +196,10 @@
             return self.app(environ, start_response)
 
     live_server.app.wsgi_app = DefaultCheckboxMiddleware(live_server.app.wsgi_app)
-<<<<<<< HEAD
-=======
 
     # Just return some GET var
     @live_server.app.route('/test-return-query', methods=['GET'])
     def test_return_query():
         return request.query_string
 
->>>>>>> 99f3b010
     live_server.start()
