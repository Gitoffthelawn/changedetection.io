--- conflicted
+++ resolved
@@ -190,20 +190,12 @@
     set_original_response()
     res = client.post(
         url_for("ui.ui_edit.edit_page", uuid="first"),
-<<<<<<< HEAD
-        data={"url": test_url,
-              "notification_format": "HTML",
-              "fetch_backend": "html_requests",
-              "time_between_check_use_default": "y"},
-        follow_redirects=True,
-=======
         data={
             "url": test_url,
             "notification_format": 'HTML',
             'fetch_backend': "html_requests",
             "time_between_check_use_default": "y"},
         follow_redirects=True
->>>>>>> b74b76c9
     )
 
     assert b"Updated watch." in res.data
