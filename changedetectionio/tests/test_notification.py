import json
import os
import time
import re
from flask import url_for
from . util import set_original_response, set_modified_response, set_more_modified_response, live_server_setup
from . util import  extract_UUID_from_client
import logging
import base64

from changedetectionio.notification import (
    default_notification_body,
    default_notification_format,
    default_notification_title,
    valid_notification_formats,
)

def test_setup(live_server):
    live_server_setup(live_server)

# Hard to just add more live server URLs when one test is already running (I think)
# So we add our test here (was in a different file)
def test_check_notification(client, live_server):
    set_original_response()

    # Give the endpoint time to spin up
    time.sleep(3)

    # Re 360 - new install should have defaults set
    res = client.get(url_for("settings_page"))
    notification_url = url_for('test_notification_endpoint', _external=True).replace('http', 'json')

    assert default_notification_body.encode() in res.data
    assert default_notification_title.encode() in res.data

    #####################
    # Set this up for when we remove the notification from the watch, it should fallback with these details
    res = client.post(
        url_for("settings_page"),
        data={"application-notification_urls": notification_url,
              "application-notification_title": "fallback-title "+default_notification_title,
              "application-notification_body": "fallback-body "+default_notification_body,
              "application-notification_format": default_notification_format,
              "requests-time_between_check-minutes": 180,
              'application-fetch_backend': "html_requests"},
        follow_redirects=True
    )

    assert b"Settings updated." in res.data

    # When test mode is in BASE_URL env mode, we should see this already configured
    env_base_url = os.getenv('BASE_URL', '').strip()
    if len(env_base_url):
        logging.debug(">>> BASE_URL enabled, looking for %s", env_base_url)
        res = client.get(url_for("settings_page"))
        assert bytes(env_base_url.encode('utf-8')) in res.data
    else:
        logging.debug(">>> SKIPPING BASE_URL check")

    # re #242 - when you edited an existing new entry, it would not correctly show the notification settings
    # Add our URL to the import page
    test_url = url_for('test_endpoint', _external=True)
    res = client.post(
        url_for("form_quick_watch_add"),
        data={"url": test_url, "tag": ''},
        follow_redirects=True
    )
    assert b"Watch added" in res.data

    # Give the thread time to pick up the first version
    time.sleep(3)

    # We write the PNG to disk, but a JPEG should appear in the notification
    # Write the last screenshot png
    testimage_png = 'iVBORw0KGgoAAAANSUhEUgAAAAEAAAABCAQAAAC1HAwCAAAAC0lEQVR42mNkYAAAAAYAAjCB0C8AAAAASUVORK5CYII='
    # This one is created when we save the screenshot from the webdriver/playwright session (converted from PNG)
    testimage_jpg = '/9j/4AAQSkZJRgABAQEASABIAAD/2wBDAAMCAgMCAgMDAwMEAwMEBQgFBQQEBQoHBwYIDAoMDAsKCwsNDhIQDQ4RDgsLEBYQERMUFRUVDA8XGBYUGBIUFRT/wAALCAABAAEBAREA/8QAFAABAAAAAAAAAAAAAAAAAAAACf/EABQQAQAAAAAAAAAAAAAAAAAAAAD/2gAIAQEAAD8AKp//2Q=='


    uuid = extract_UUID_from_client(client)
    datastore = 'test-datastore'
    with open(os.path.join(datastore, str(uuid), 'last-screenshot.png'), 'wb') as f:
        f.write(base64.b64decode(testimage_png))
    with open(os.path.join(datastore, str(uuid), 'last-screenshot.jpg'), 'wb') as f:
        f.write(base64.b64decode(testimage_jpg))

    # Goto the edit page, add our ignore text
    # Add our URL to the import page

    print (">>>> Notification URL: "+notification_url)

    notification_form_data = {"notification_urls": notification_url,
                              "notification_title": "New ChangeDetection.io Notification - {watch_url}",
                              "notification_body": "BASE URL: {base_url}\n"
                                                   "Watch URL: {watch_url}\n"
                                                   "Watch UUID: {watch_uuid}\n"
                                                   "Watch title: {watch_title}\n"
                                                   "Watch tag: {watch_tag}\n"
                                                   "Preview: {preview_url}\n"
                                                   "Diff URL: {diff_url}\n"
                                                   "Snapshot: {current_snapshot}\n"
                                                   "Diff: {diff}\n"
                                                   "Diff Full: {diff_full}\n"
                                                   ":-)",
                              "notification_screenshot": True,
                              "notification_format": "Text"}

    notification_form_data.update({
        "url": test_url,
        "tag": "my tag",
        "title": "my title",
        "headers": "",
        "fetch_backend": "html_requests"})

    res = client.post(
        url_for("edit_page", uuid="first"),
<<<<<<< HEAD
        data={"notification_urls": notification_url,
              "notification_title": "New ChangeDetection.io Notification - {{ watch_url }}",
              "notification_body": "BASE URL: {{ base_url }}\n"
                                   "Watch URL: {{ watch_url }}\n"
                                   "Watch UUID: {{ watch_uuid }}\n"
                                   "Watch title: {{ watch_title }}\n"
                                   "Watch tag: {{ watch_tag }}\n"
                                   "Preview: {{ preview_url }}\n"
                                   "Diff URL: {{ diff_url }}\n"
                                   "Snapshot: {{ current_snapshot }}\n"
                                   ":-)",
              "url": test_url,
              "tag": "my tag",
              "title": "my title",
              "headers": "",
              "fetch_backend": "html_requests",
              "trigger_check": "y"},
=======
        data=notification_form_data,
>>>>>>> 87726e0b
        follow_redirects=True
    )
    assert b"Updated watch." in res.data


    # Hit the edit page, be sure that we saved it
    # Re #242 - wasnt saving?
    res = client.get(
        url_for("edit_page", uuid="first"))
    assert bytes(notification_url.encode('utf-8')) in res.data
    assert bytes("New ChangeDetection.io Notification".encode('utf-8')) in res.data



    ## Now recheck, and it should have sent the notification
    time.sleep(3)
    set_modified_response()

    # Trigger a check
    client.get(url_for("form_watch_checknow"), follow_redirects=True)
    time.sleep(3)
    # Verify what was sent as a notification, this file should exist
    with open("test-datastore/notification.txt", "r") as f:
        notification_submission = f.read()
    os.unlink("test-datastore/notification.txt")

    # Did we see the URL that had a change, in the notification?
    # Diff was correctly executed
    assert test_url in notification_submission
    assert ':-)' in notification_submission
    assert "Diff Full: Some initial text" in notification_submission
    assert "Diff: (changed) Which is across multiple lines" in notification_submission
    assert "(into   ) which has this one new line" in notification_submission
    # Re #342 - check for accidental python byte encoding of non-utf8/string
    assert "b'" not in notification_submission
    assert re.search('Watch UUID: [0-9a-f]{8}(-[0-9a-f]{4}){3}-[0-9a-f]{12}', notification_submission, re.IGNORECASE)
    assert "Watch title: my title" in notification_submission
    assert "Watch tag: my tag" in notification_submission
    assert "diff/" in notification_submission
    assert "preview/" in notification_submission
    assert ":-)" in notification_submission
    assert "New ChangeDetection.io Notification - {}".format(test_url) in notification_submission

    # Check the attachment was added, and that it is a JPEG from the original PNG
    notification_submission_object = json.loads(notification_submission)
    assert notification_submission_object['attachments'][0]['filename'] == 'last-screenshot.jpg'
    assert len(notification_submission_object['attachments'][0]['base64'])
    assert notification_submission_object['attachments'][0]['mimetype'] == 'image/jpeg'
    jpeg_in_attachment = base64.b64decode(notification_submission_object['attachments'][0]['base64'])
    assert b'JFIF' in jpeg_in_attachment
    assert testimage_png not in notification_submission
    # Assert that the JPEG is readable (didn't get chewed up somewhere)
    from PIL import Image
    import io
    assert Image.open(io.BytesIO(jpeg_in_attachment))

    if env_base_url:
        # Re #65 - did we see our BASE_URl ?
        logging.debug (">>> BASE_URL checking in notification: %s", env_base_url)
        assert env_base_url in notification_submission
    else:
        logging.debug(">>> Skipping BASE_URL check")


<<<<<<< HEAD
    res = client.post(
        url_for("settings_page"),
        data={"notification_title": "New ChangeDetection.io Notification - {{ watch_url }}",
              "notification_urls": "json://foobar.com", #Re #143 should not see that it sent without [test checkbox]
              "minutes_between_check": 180,
              "fetch_backend": "html_requests",
              },
        follow_redirects=True
    )
    assert b"Settings updated." in res.data
    # Re #143 - should not see this if we didnt hit the test box
    assert b"Notifications queued" not in res.data

    # Trigger a check
    client.get(url_for("api_watch_checknow"), follow_redirects=True)
=======
>>>>>>> 87726e0b

    # This should insert the {current_snapshot}
    set_more_modified_response()
    client.get(url_for("form_watch_checknow"), follow_redirects=True)
    time.sleep(3)
    # Verify what was sent as a notification, this file should exist
    with open("test-datastore/notification.txt", "r") as f:
        notification_submission = f.read()
    assert "Ohh yeah awesome" in notification_submission


    # Prove that "content constantly being marked as Changed with no Updating causes notification" is not a thing
    # https://github.com/dgtlmoon/changedetection.io/discussions/192
    os.unlink("test-datastore/notification.txt")

    # Trigger a check
    client.get(url_for("form_watch_checknow"), follow_redirects=True)
    time.sleep(1)
    client.get(url_for("form_watch_checknow"), follow_redirects=True)
    time.sleep(1)
    client.get(url_for("form_watch_checknow"), follow_redirects=True)
    time.sleep(1)
    assert os.path.exists("test-datastore/notification.txt") == False

    res = client.get(url_for("notification_logs"))
    # be sure we see it in the output log
    assert b'New ChangeDetection.io Notification - ' + test_url.encode('utf-8') in res.data

    set_original_response()
    res = client.post(
        url_for("edit_page", uuid="first"),
        data={
        "url": test_url,
        "tag": "my tag",
        "title": "my title",
        "notification_urls": '',
        "notification_title": '',
        "notification_body": '',
        "notification_format": default_notification_format,
        "fetch_backend": "html_requests"},
        follow_redirects=True
    )
    assert b"Updated watch." in res.data

    time.sleep(2)

    # Verify what was sent as a notification, this file should exist
    with open("test-datastore/notification.txt", "r") as f:
        notification_submission = f.read()
    assert "fallback-title" in notification_submission
    assert "fallback-body" in notification_submission

    # cleanup for the next
    client.get(
        url_for("form_delete", uuid="all"),
        follow_redirects=True
    )


def test_notification_validation(client, live_server):
    #live_server_setup(live_server)
    time.sleep(3)
    # re #242 - when you edited an existing new entry, it would not correctly show the notification settings
    # Add our URL to the import page
    test_url = url_for('test_endpoint', _external=True)
    res = client.post(
        url_for("form_quick_watch_add"),
        data={"url": test_url, "tag": 'nice one'},
        follow_redirects=True
    )

    assert b"Watch added" in res.data

    # Re #360 some validation
#    res = client.post(
#        url_for("edit_page", uuid="first"),
#        data={"notification_urls": 'json://localhost/foobar',
#              "notification_title": "",
#              "notification_body": "",
#              "notification_format": "Text",
#              "url": test_url,
#              "tag": "my tag",
#              "title": "my title",
#              "headers": "",
#              "fetch_backend": "html_requests"},
#        follow_redirects=True
#    )
#    assert b"Notification Body and Title is required when a Notification URL is used" in res.data

    # Now adding a wrong token should give us an error
    res = client.post(
        url_for("settings_page"),
<<<<<<< HEAD
        data={"notification_title": "New ChangeDetection.io Notification - {{ watch_url }}",
              "notification_body": "Rubbish: {{ rubbish }}\n",
              "notification_urls": "json://foobar.com",
              "minutes_between_check": 180,
=======
        data={"application-notification_title": "New ChangeDetection.io Notification - {watch_url}",
              "application-notification_body": "Rubbish: {rubbish}\n",
              "application-notification_format": "Text",
              "application-notification_urls": "json://localhost/foobar",
              "requests-time_between_check-minutes": 180,
>>>>>>> 87726e0b
              "fetch_backend": "html_requests"
              },
        follow_redirects=True
    )
    assert bytes("The following tokens used in the notification are not valid".encode('utf-8')) in res.data

<<<<<<< HEAD

    # And trying to define an invalid Jinja2 template should also throw an error
    res = client.post(
        url_for("settings_page"),
        data={"notification_title": "New ChangeDetection.io Notification - {{ watch_url }}",
              "notification_body": "Rubbish: {{ rubbish }\n",
              "notification_urls": "json://foobar.com",
              "minutes_between_check": 180,
              "fetch_backend": "html_requests"
              },
        follow_redirects=True
    )
    assert bytes("This is not a valid Jinja2 template".encode('utf-8')) in res.data
=======
    assert bytes("is not a valid token".encode('utf-8')) in res.data

    # cleanup for the next
    client.get(
        url_for("form_delete", uuid="all"),
        follow_redirects=True
    )

>>>>>>> 87726e0b
<|MERGE_RESOLUTION|>--- conflicted
+++ resolved
@@ -91,16 +91,16 @@
 
     notification_form_data = {"notification_urls": notification_url,
                               "notification_title": "New ChangeDetection.io Notification - {watch_url}",
-                              "notification_body": "BASE URL: {base_url}\n"
-                                                   "Watch URL: {watch_url}\n"
-                                                   "Watch UUID: {watch_uuid}\n"
-                                                   "Watch title: {watch_title}\n"
-                                                   "Watch tag: {watch_tag}\n"
-                                                   "Preview: {preview_url}\n"
-                                                   "Diff URL: {diff_url}\n"
-                                                   "Snapshot: {current_snapshot}\n"
-                                                   "Diff: {diff}\n"
-                                                   "Diff Full: {diff_full}\n"
+                              "notification_body": "BASE URL: {{base_url}}\n"
+                                                   "Watch URL: {{watch_url}}\n"
+                                                   "Watch UUID: {{watch_uuid}}\n"
+                                                   "Watch title: {{watch_title}}\n"
+                                                   "Watch tag: {{watch_tag}}\n"
+                                                   "Preview: {{preview_url}}\n"
+                                                   "Diff URL: {{diff_url}}\n"
+                                                   "Snapshot: {{current_snapshot}}\n"
+                                                   "Diff: {{diff}}\n"
+                                                   "Diff Full: {{diff_full}}\n"
                                                    ":-)",
                               "notification_screenshot": True,
                               "notification_format": "Text"}
@@ -114,27 +114,7 @@
 
     res = client.post(
         url_for("edit_page", uuid="first"),
-<<<<<<< HEAD
-        data={"notification_urls": notification_url,
-              "notification_title": "New ChangeDetection.io Notification - {{ watch_url }}",
-              "notification_body": "BASE URL: {{ base_url }}\n"
-                                   "Watch URL: {{ watch_url }}\n"
-                                   "Watch UUID: {{ watch_uuid }}\n"
-                                   "Watch title: {{ watch_title }}\n"
-                                   "Watch tag: {{ watch_tag }}\n"
-                                   "Preview: {{ preview_url }}\n"
-                                   "Diff URL: {{ diff_url }}\n"
-                                   "Snapshot: {{ current_snapshot }}\n"
-                                   ":-)",
-              "url": test_url,
-              "tag": "my tag",
-              "title": "my title",
-              "headers": "",
-              "fetch_backend": "html_requests",
-              "trigger_check": "y"},
-=======
         data=notification_form_data,
->>>>>>> 87726e0b
         follow_redirects=True
     )
     assert b"Updated watch." in res.data
@@ -199,7 +179,10 @@
         logging.debug(">>> Skipping BASE_URL check")
 
 
-<<<<<<< HEAD
+    ##  Now configure something clever, we go into custom config (non-default) mode, this is returned by the endpoint
+    with open("test-datastore/endpoint-content.txt", "w") as f:
+        f.write(";jasdhflkjadshf kjhsdfkjl ahslkjf haslkjd hfaklsj hf\njl;asdhfkasj stuff we will detect\n")
+
     res = client.post(
         url_for("settings_page"),
         data={"notification_title": "New ChangeDetection.io Notification - {{ watch_url }}",
@@ -213,10 +196,6 @@
     # Re #143 - should not see this if we didnt hit the test box
     assert b"Notifications queued" not in res.data
 
-    # Trigger a check
-    client.get(url_for("api_watch_checknow"), follow_redirects=True)
-=======
->>>>>>> 87726e0b
 
     # This should insert the {current_snapshot}
     set_more_modified_response()
@@ -309,25 +288,17 @@
     # Now adding a wrong token should give us an error
     res = client.post(
         url_for("settings_page"),
-<<<<<<< HEAD
-        data={"notification_title": "New ChangeDetection.io Notification - {{ watch_url }}",
-              "notification_body": "Rubbish: {{ rubbish }}\n",
-              "notification_urls": "json://foobar.com",
-              "minutes_between_check": 180,
-=======
-        data={"application-notification_title": "New ChangeDetection.io Notification - {watch_url}",
-              "application-notification_body": "Rubbish: {rubbish}\n",
+        data={"application-notification_title": "New ChangeDetection.io Notification - {{watch_url}}",
+              "application-notification_body": "Rubbish: {{rubbish}}\n",
               "application-notification_format": "Text",
               "application-notification_urls": "json://localhost/foobar",
               "requests-time_between_check-minutes": 180,
->>>>>>> 87726e0b
               "fetch_backend": "html_requests"
               },
         follow_redirects=True
     )
     assert bytes("The following tokens used in the notification are not valid".encode('utf-8')) in res.data
 
-<<<<<<< HEAD
 
     # And trying to define an invalid Jinja2 template should also throw an error
     res = client.post(
@@ -341,7 +312,8 @@
         follow_redirects=True
     )
     assert bytes("This is not a valid Jinja2 template".encode('utf-8')) in res.data
-=======
+
+
     assert bytes("is not a valid token".encode('utf-8')) in res.data
 
     # cleanup for the next
@@ -349,5 +321,3 @@
         url_for("form_delete", uuid="all"),
         follow_redirects=True
     )
-
->>>>>>> 87726e0b
