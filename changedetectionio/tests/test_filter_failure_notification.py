import os
import time
from loguru import logger
from flask import url_for
from .util import set_original_response, live_server_setup, extract_UUID_from_client, wait_for_all_checks, \
    wait_for_notification_endpoint_output
from changedetectionio.model import App


def set_response_with_filter():
    test_return_data = """<html>
       <body>
     Some initial text<br>
     <p>Which is across multiple lines</p>
     <br>
     So let's see what happens.  <br>
     <div id="nope-doesnt-exist">Some text thats the same</div>
     </body>
     </html>
    """

    with open("test-datastore/endpoint-content.txt", "w") as f:
        f.write(test_return_data)
    return None

def run_filter_test(client, live_server, content_filter):

    # Response WITHOUT the filter ID element
    set_original_response()

    # Goto the edit page, add our ignore text
    notification_url = url_for('test_notification_endpoint', _external=True).replace('http', 'json')

    # Add our URL to the import page
    test_url = url_for('test_endpoint', _external=True)

    # cleanup for the next
    client.get(
        url_for("form_delete", uuid="all"),
        follow_redirects=True
    )
    if os.path.isfile("test-datastore/notification.txt"):
        os.unlink("test-datastore/notification.txt")

    res = client.post(
        url_for("import_page"),
        data={"urls": test_url},
        follow_redirects=True
    )

    assert b"1 Imported" in res.data
    wait_for_all_checks(client)

    uuid = extract_UUID_from_client(client)

    assert live_server.app.config['DATASTORE'].data['watching'][uuid]['consecutive_filter_failures'] == 0, "No filter = No filter failure"

    watch_data = {"notification_urls": notification_url,
                  "notification_title": "New ChangeDetection.io Notification - {{watch_url}}",
                  "notification_body": "BASE URL: {{base_url}}\n"
                                       "Watch URL: {{watch_url}}\n"
                                       "Watch UUID: {{watch_uuid}}\n"
                                       "Watch title: {{watch_title}}\n"
                                       "Watch tag: {{watch_tag}}\n"
                                       "Preview: {{preview_url}}\n"
                                       "Diff URL: {{diff_url}}\n"
                                       "Snapshot: {{current_snapshot}}\n"
                                       "Diff: {{diff}}\n"
                                       "Diff Full: {{diff_full}}\n"
                                       "Diff as Patch: {{diff_patch}}\n"
                                       ":-)",
                  "notification_format": "Text",
                  "fetch_backend": "html_requests",
                  "filter_failure_notification_send": 'y',
                  "headers": "",
                  "tags": "my tag",
                  "title": "my title 123",
                  "time_between_check-hours": 5,  # So that the queue runner doesnt also put it in
                  "url": test_url,
                  }

    res = client.post(
        url_for("edit_page", uuid=uuid),
        data=watch_data,
        follow_redirects=True
    )
    assert b"Updated watch." in res.data
    wait_for_all_checks(client)
    assert live_server.app.config['DATASTORE'].data['watching'][uuid]['consecutive_filter_failures'] == 0, "No filter = No filter failure"

    # Now add a filter, because recheck hours == 5, ONLY pressing of the [edit] or [recheck all] should trigger
    watch_data['include_filters'] = content_filter
    res = client.post(
        url_for("edit_page", uuid=uuid),
        data=watch_data,
        follow_redirects=True
    )
    assert b"Updated watch." in res.data

    # It should have checked once so far and given this error (because we hit SAVE)

    wait_for_all_checks(client)
    assert not os.path.isfile("test-datastore/notification.txt")

    # Hitting [save] would have triggered a recheck, and we have a filter, so this would be ONE failure
    assert live_server.app.config['DATASTORE'].data['watching'][uuid]['consecutive_filter_failures'] == 1, "Should have been checked once"

    # recheck it up to just before the threshold, including the fact that in the previous POST it would have rechecked (and incremented)
    # Add 4 more checks
    checked = 0
    ATTEMPT_THRESHOLD_SETTING = live_server.app.config['DATASTORE'].data['settings']['application'].get('filter_failure_notification_threshold_attempts', 0)
    for i in range(0, ATTEMPT_THRESHOLD_SETTING - 2):
        checked += 1
        client.get(url_for("form_watch_checknow"), follow_redirects=True)
        wait_for_all_checks(client)
<<<<<<< HEAD
        wait_for_notification_endpoint_output()
        assert not os.path.isfile("test-datastore/notification.txt"), f"test-datastore/notification.txt should not exist - Attempt {i} when threshold is {App._FILTER_FAILURE_THRESHOLD_ATTEMPTS_DEFAULT}"
=======
        res = client.get(url_for("index"))
        assert b'Warning, no filters were found' in res.data
        assert not os.path.isfile("test-datastore/notification.txt")
>>>>>>> a5ff1cd1

    assert live_server.app.config['DATASTORE'].data['watching'][uuid]['consecutive_filter_failures'] == 5

    time.sleep(2)
    # One more check should trigger the _FILTER_FAILURE_THRESHOLD_ATTEMPTS_DEFAULT threshold
    client.get(url_for("form_watch_checknow"), follow_redirects=True)
    wait_for_all_checks(client)
    wait_for_notification_endpoint_output()

    # Now it should exist and contain our "filter not found" alert
    assert os.path.isfile("test-datastore/notification.txt")
    with open("test-datastore/notification.txt", 'r') as f:
        notification = f.read()

    assert 'CSS/xPath filter was not present in the page' in notification
    assert content_filter.replace('"', '\\"') in notification

    # Remove it and prove that it doesn't trigger when not expected
    # It should register a change, but no 'filter not found'
    os.unlink("test-datastore/notification.txt")
    set_response_with_filter()

    # Try several times, it should NOT have 'filter not found'
    for i in range(0, ATTEMPT_THRESHOLD_SETTING + 2):
        client.get(url_for("form_watch_checknow"), follow_redirects=True)
        wait_for_all_checks(client)

    wait_for_notification_endpoint_output()
    # It should have sent a notification, but..
    assert os.path.isfile("test-datastore/notification.txt")
    # but it should not contain the info about a failed filter (because there was none in this case)
    with open("test-datastore/notification.txt", 'r') as f:
        notification = f.read()
    assert not 'CSS/xPath filter was not present in the page' in notification

    # Re #1247 - All tokens got replaced correctly in the notification
    assert uuid in notification

    # cleanup for the next
    client.get(
        url_for("form_delete", uuid="all"),
        follow_redirects=True
    )
    os.unlink("test-datastore/notification.txt")


def test_setup(live_server):
    live_server_setup(live_server)

def test_check_include_filters_failure_notification(client, live_server, measure_memory_usage):
#    live_server_setup(live_server)
    run_filter_test(client, live_server,'#nope-doesnt-exist')

def test_check_xpath_filter_failure_notification(client, live_server, measure_memory_usage):
#    live_server_setup(live_server)
    run_filter_test(client, live_server, '//*[@id="nope-doesnt-exist"]')

# Test that notification is never sent<|MERGE_RESOLUTION|>--- conflicted
+++ resolved
@@ -113,15 +113,11 @@
         checked += 1
         client.get(url_for("form_watch_checknow"), follow_redirects=True)
         wait_for_all_checks(client)
-<<<<<<< HEAD
-        wait_for_notification_endpoint_output()
-        assert not os.path.isfile("test-datastore/notification.txt"), f"test-datastore/notification.txt should not exist - Attempt {i} when threshold is {App._FILTER_FAILURE_THRESHOLD_ATTEMPTS_DEFAULT}"
-=======
         res = client.get(url_for("index"))
         assert b'Warning, no filters were found' in res.data
         assert not os.path.isfile("test-datastore/notification.txt")
->>>>>>> a5ff1cd1
-
+        time.sleep(1)
+        
     assert live_server.app.config['DATASTORE'].data['watching'][uuid]['consecutive_filter_failures'] == 5
 
     time.sleep(2)
