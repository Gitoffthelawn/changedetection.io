--- conflicted
+++ resolved
@@ -26,18 +26,11 @@
     res = client.post(
         url_for("edit_page", uuid="first", unpause_on_save=1),
         data={
-<<<<<<< HEAD
             "url": test_url,
             "tag": "",
             "headers": "",
-            'fetch_backend': "html_webdriver"
-=======
-              "url": test_url,
-              "tag": "",
-              "headers": "",
-              'fetch_backend': "html_webdriver",
-              'webdriver_js_execute_code': 'document.querySelector("button[name=test-button]").click();'
->>>>>>> 779e9c17
+            'fetch_backend': "html_webdriver",
+            'webdriver_js_execute_code': 'document.querySelector("button[name=test-button]").click();'
         },
         follow_redirects=True
     )
