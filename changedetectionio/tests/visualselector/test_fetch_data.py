#!/usr/bin/python3

import time
from flask import url_for
from ..util import live_server_setup, wait_for_all_checks, extract_UUID_from_client

# Add a site in paused mode, add an invalid filter, we should still have visual selector data ready
def test_visual_selector_content_ready(client, live_server):
    import os
    import json

    assert os.getenv('PLAYWRIGHT_DRIVER_URL'), "Needs PLAYWRIGHT_DRIVER_URL set for this test"
    live_server_setup(live_server)
    time.sleep(1)

    # Add our URL to the import page, because the docker container (playwright/selenium) wont be able to connect to our usual test url
    test_url = "https://changedetection.io/ci-test/test-runjs.html"

    res = client.post(
        url_for("form_quick_watch_add"),
        data={"url": test_url, "tag": '', 'edit_and_watch_submit_button': 'Edit > Watch'},
        follow_redirects=True
    )
    assert b"Watch added in Paused state, saving will unpause" in res.data

    res = client.post(
        url_for("edit_page", uuid="first", unpause_on_save=1),
        data={
<<<<<<< HEAD
            "url": test_url,
            "tag": "",
            "headers": "",
            'fetch_backend': "html_webdriver",
            'webdriver_js_execute_code': 'document.querySelector("button[name=test-button]").click();'
=======
              "url": test_url,
              "tag": "",
              "headers": "",
              'fetch_backend': "html_webdriver",
              'webdriver_js_execute_code': 'document.querySelector("button[name=test-button]").click();'
>>>>>>> fff32cef
        },
        follow_redirects=True
    )
    assert b"unpaused" in res.data
    time.sleep(1)
    wait_for_all_checks(client)
    uuid = extract_UUID_from_client(client)

    # Check the JS execute code before extract worked
    res = client.get(
        url_for("preview_page", uuid="first"),
        follow_redirects=True
    )
    assert b'I smell JavaScript' in res.data

    assert os.path.isfile(os.path.join('test-datastore', uuid, 'last-screenshot.png')), "last-screenshot.png should exist"
    assert os.path.isfile(os.path.join('test-datastore', uuid, 'elements.json')), "xpath elements.json data should exist"

    # Open it and see if it roughly looks correct
    with open(os.path.join('test-datastore', uuid, 'elements.json'), 'r') as f:
        json.load(f)<|MERGE_RESOLUTION|>--- conflicted
+++ resolved
@@ -26,19 +26,11 @@
     res = client.post(
         url_for("edit_page", uuid="first", unpause_on_save=1),
         data={
-<<<<<<< HEAD
-            "url": test_url,
-            "tag": "",
-            "headers": "",
-            'fetch_backend': "html_webdriver",
-            'webdriver_js_execute_code': 'document.querySelector("button[name=test-button]").click();'
-=======
               "url": test_url,
               "tag": "",
               "headers": "",
               'fetch_backend': "html_webdriver",
               'webdriver_js_execute_code': 'document.querySelector("button[name=test-button]").click();'
->>>>>>> fff32cef
         },
         follow_redirects=True
     )
