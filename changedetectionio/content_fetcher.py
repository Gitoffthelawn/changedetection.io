--- conflicted
+++ resolved
@@ -23,7 +23,6 @@
     status_code = None
     content = None
     headers = None
-<<<<<<< HEAD
 
     fetcher_description ="No description"
     xpath_element_js="""               
@@ -122,11 +121,10 @@
                 
                 return size_pos;
     """
-=======
+
     # Will be needed in the future by the VisualSelector, always get this where possible.
     screenshot = False
     fetcher_description = "No description"
->>>>>>> 8ce75f40
 
     @abstractmethod
     def get_error(self):
@@ -156,13 +154,10 @@
     def is_ready(self):
         return True
 
-<<<<<<< HEAD
     @abstractmethod
     def get_xpath_data(self, current_css_xpath_filter):
         return None
 
-=======
->>>>>>> 8ce75f40
 
 #   Maybe for the future, each fetcher provides its own diff output, could be used for text, image
 #   the current one would return javascript output (as we use JS to generate the diff)
@@ -331,15 +326,6 @@
         time.sleep(int(os.getenv("WEBDRIVER_DELAY_BEFORE_CONTENT_READY", 5)))
         self.content = self.driver.page_source
         self.headers = {}
-<<<<<<< HEAD
-
-    def screenshot(self):
-        screenshot = self.driver.get_screenshot_as_png()
-        return screenshot
-=======
-        self.screenshot = self.driver.get_screenshot_as_png()
-        self.quit()
->>>>>>> 8ce75f40
 
     # Does the connection to the webdriver work? run a test connection.
     def is_ready(self):
