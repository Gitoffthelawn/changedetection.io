--- conflicted
+++ resolved
@@ -23,26 +23,25 @@
     status_code = None
     content = None
     headers = None
-<<<<<<< HEAD
-
-    fetcher_description ="No description"
-    xpath_element_js="""               
+
+    fetcher_description = "No description"
+    xpath_element_js = """               
                 // Include the getXpath script directly, easier than fetching
                 !function(e,n){"object"==typeof exports&&"undefined"!=typeof module?module.exports=n():"function"==typeof define&&define.amd?define(n):(e=e||self).getXPath=n()}(this,function(){return function(e){var n=e;if(n&&n.id)return'//*[@id="'+n.id+'"]';for(var o=[];n&&Node.ELEMENT_NODE===n.nodeType;){for(var i=0,r=!1,d=n.previousSibling;d;)d.nodeType!==Node.DOCUMENT_TYPE_NODE&&d.nodeName===n.nodeName&&i++,d=d.previousSibling;for(d=n.nextSibling;d;){if(d.nodeName===n.nodeName){r=!0;break}d=d.nextSibling}o.push((n.prefix?n.prefix+":":"")+n.localName+(i||r?"["+(i+1)+"]":"")),n=n.parentNode}return o.length?"/"+o.reverse().join("/"):""}});
                 //# sourceMappingURL=index.umd.js.map             
 
-            
+
                 const findUpTag = (el) => {
                   let r = el
                   chained_css = [];
-            
+
                   while (r.parentNode) {
-            
+
                     if(r.classList.length >0) {
                      // limit to just using 2 class names of each, stops from getting really huge selector strings
                       current_css='.'+Array.from(r.classList).slice(0, 2).join('.');
                       chained_css.unshift(current_css);
-            
+
                       var f=chained_css.join(' ');
                       var q=document.querySelectorAll(f);
                       if(q.length==1) return current_css;
@@ -53,7 +52,7 @@
                   return null;
                 }
 
-                
+
                 var elements = document.getElementsByTagName("*");
                 var size_pos=[];
                 // after page fetch, inject this JS
@@ -61,16 +60,16 @@
                 var bbox;
                 for (var i = 0; i < elements.length; i++) {   
                  bbox = elements[i].getBoundingClientRect();
-                
+
                  // forget reallysmall ones
                  if (bbox['width'] <10 && bbox['height'] <10 ) {
                    continue;
                  }
-                
+
                  // @todo the getXpath kind of sucks, it doesnt know when there is for example just one ID sometimes
                  // it should not traverse when we know we can anchor off just an ID one level up etc..
                  // maybe, get current class or id, keep traversing up looking for only class or id until there is just one match 
-                
+
                  // 1st primitive - if it has class, try joining it all and select, if theres only one.. well thats us.
                  xpath_result=false;
                  try {
@@ -81,12 +80,12 @@
                  } catch (e) {
                    var x=1;
                  }
-                
+
                  // default back to the less intelligent one
                  if (!xpath_result) {
                    xpath_result = getXPath(elements[i]);                   
                  } 
-                
+
                  size_pos.push({
                    xpath: xpath_result,
                    width: bbox['width'], 
@@ -96,8 +95,8 @@
                    childCount: elements[i].childElementCount
                  });                 
                 }
-                
-                
+
+
                 // inject the current one set in the css_filter, which may be a CSS rule
                 // used for displaying the current one in VisualSelector, where its not one we generated.
                 if (css_filter.length) {
@@ -119,18 +118,13 @@
                          });
                      }
                 }
-                
+
                 return size_pos;
     """
-    xpath_data=None
+    xpath_data = None
 
     # Will be needed in the future by the VisualSelector, always get this where possible.
     screenshot = False
-=======
-    # Will be needed in the future by the VisualSelector, always get this where possible.
-    screenshot = False
-    fetcher_description = "No description"
->>>>>>> 68db2016
 
     @abstractmethod
     def get_error(self):
@@ -187,10 +181,10 @@
     if os.getenv("PLAYWRIGHT_DRIVER_URL"):
         fetcher_description += " via '{}'".format(os.getenv("PLAYWRIGHT_DRIVER_URL"))
 
-#    try:
-#        from playwright.sync_api import sync_playwright
-#    except ModuleNotFoundError:
-#        fetcher_enabled = False
+    #    try:
+    #        from playwright.sync_api import sync_playwright
+    #    except ModuleNotFoundError:
+    #        fetcher_enabled = False
 
     browser_type = ''
     command_executor = ''
@@ -218,105 +212,6 @@
 
         if proxy_args:
             self.proxy = proxy_args
-
-    def run(self,
-            url,
-            timeout,
-            request_headers,
-            request_body,
-            request_method,
-<<<<<<< HEAD
-            ignore_status_codes=False,
-            current_css_filter=None):
-=======
-            ignore_status_codes=False):
->>>>>>> 68db2016
-
-        from playwright.sync_api import sync_playwright
-
-        with sync_playwright() as p:
-            browser_type = getattr(p, self.browser_type)
-
-            # Seemed to cause a connection Exception even tho I can see it connect
-            # self.browser = browser_type.connect(self.command_executor, timeout=timeout*1000)
-            browser = browser_type.connect_over_cdp(self.command_executor, timeout=timeout * 1000)
-
-            # Set user agent to prevent Cloudflare from blocking the browser
-            context = browser.new_context(
-                user_agent="Mozilla/5.0",
-                proxy=self.proxy
-            )
-            page = context.new_page()
-<<<<<<< HEAD
-            response = page.goto(url, timeout=timeout * 1000)
-            # set size after visiting page, otherwise it wont work (seems to default to 800x)
-            page.set_viewport_size({"width": 1280, "height": 1024})
-=======
-            page.set_viewport_size({"width": 1280, "height": 1024})
-            response = page.goto(url, timeout=timeout * 1000)
->>>>>>> 68db2016
-
-            extra_wait = int(os.getenv("WEBDRIVER_DELAY_BEFORE_CONTENT_READY", 5))
-            page.wait_for_timeout(extra_wait * 1000)
-
-            if response is None:
-                raise EmptyReply(url=url, status_code=None)
-
-            self.status_code = response.status
-            self.content = page.content()
-            self.headers = response.all_headers()
-
-<<<<<<< HEAD
-            if current_css_filter is not None:
-                page.evaluate("var css_filter='{}'".format(current_css_filter))
-            else:
-                page.evaluate("var css_filter=''")
-
-            self.xpath_data = page.evaluate("async () => {"+ self.xpath_element_js+ "}")
-            # Some bug where it gives the wrong screenshot size, but making a request with the clip set first seems to solve it
-            # JPEG is better here because the screenshots can be very very large
-            page.screenshot(type='jpeg', clip={'x': 1.0, 'y': 1.0, 'width': 1280, 'height': 1024})
-            self.screenshot = page.screenshot(type='jpeg', full_page=True, quality=92)
-=======
-            # Some bug where it gives the wrong screenshot size, but making a request with the clip set first seems to solve it
-            # JPEG is better here because the screenshots can be very very large
-            page.screenshot(type='jpeg', clip={'x': 1.0, 'y': 1.0, 'width': 1280, 'height': 1024})
-            self.screenshot = page.screenshot(type='jpeg', full_page=True, quality=90)
->>>>>>> 68db2016
-            context.close()
-            browser.close()
-
-
-class base_html_webdriver(Fetcher):
-    if os.getenv("WEBDRIVER_URL"):
-        fetcher_description = "WebDriver Chrome/Javascript via '{}'".format(os.getenv("WEBDRIVER_URL"))
-    else:
-        fetcher_description = "WebDriver Chrome/Javascript"
-
-    command_executor = ''
-
-    # Configs for Proxy setup
-    # In the ENV vars, is prefixed with "webdriver_", so it is for example "webdriver_sslProxy"
-    selenium_proxy_settings_mappings = ['proxyType', 'ftpProxy', 'httpProxy', 'noProxy',
-                                        'proxyAutoconfigUrl', 'sslProxy', 'autodetect',
-                                        'socksProxy', 'socksVersion', 'socksUsername', 'socksPassword']
-    proxy = None
-
-    def __init__(self):
-        from selenium.webdriver.common.proxy import Proxy as SeleniumProxy
-
-        # .strip('"') is going to save someone a lot of time when they accidently wrap the env value
-        self.command_executor = os.getenv("WEBDRIVER_URL", 'http://browser-chrome:4444/wd/hub').strip('"')
-
-        # If any proxy settings are enabled, then we should setup the proxy object
-        proxy_args = {}
-        for k in self.selenium_proxy_settings_mappings:
-            v = os.getenv('webdriver_' + k, False)
-            if v:
-                proxy_args[k] = v.strip('"')
-
-        if proxy_args:
-            self.proxy = SeleniumProxy(raw=proxy_args)
 
     def run(self,
             url,
@@ -327,70 +222,79 @@
             ignore_status_codes=False,
             current_css_filter=None):
 
-        from selenium import webdriver
-        from selenium.webdriver.common.desired_capabilities import DesiredCapabilities
-        from selenium.common.exceptions import WebDriverException
-        # request_body, request_method unused for now, until some magic in the future happens.
-
-        # check env for WEBDRIVER_URL
-        self.driver = webdriver.Remote(
-            command_executor=self.command_executor,
-            desired_capabilities=DesiredCapabilities.CHROME,
-            proxy=self.proxy)
-
-        try:
-            self.driver.get(url)
-        except WebDriverException as e:
-            # Be sure we close the session window
-            self.quit()
-            raise
-
-        self.driver.set_window_size(1280, 1024)
-        self.driver.implicitly_wait(int(os.getenv("WEBDRIVER_DELAY_BEFORE_CONTENT_READY", 5)))
-        self.xpath_data = self.driver.execute_script("var css_filter='{}';".format(current_css_filter)+self.xpath_element_js)
-        self.screenshot = self.driver.get_screenshot_as_png()
-
-        # @todo - how to check this? is it possible?
-        self.status_code = 200
-        # @todo somehow we should try to get this working for WebDriver
-        # raise EmptyReply(url=url, status_code=r.status_code)
-
-        # @todo - dom wait loaded?
-        self.content = self.driver.page_source
-        self.headers = {}
-<<<<<<< HEAD
-=======
-        self.screenshot = self.driver.get_screenshot_as_png()
-        self.quit()
->>>>>>> 68db2016
-
-    # Does the connection to the webdriver work? run a test connection.
-    def is_ready(self):
-        from selenium import webdriver
-        from selenium.webdriver.common.desired_capabilities import DesiredCapabilities
-        from selenium.common.exceptions import WebDriverException
-
-        self.driver = webdriver.Remote(
-            command_executor=self.command_executor,
-            desired_capabilities=DesiredCapabilities.CHROME)
-
-        # driver.quit() seems to cause better exceptions
-        self.quit()
-        return True
-
-
-
-    def quit(self):
-        if self.driver:
-            try:
-                self.driver.quit()
-            except Exception as e:
-                print("Exception in chrome shutdown/quit" + str(e))
-
-
-# "html_requests" is listed as the default fetcher in store.py!
-class html_requests(Fetcher):
-    fetcher_description = "Basic fast Plaintext/HTTP Client"
+        from playwright.sync_api import sync_playwright
+
+        with sync_playwright() as p:
+            browser_type = getattr(p, self.browser_type)
+
+            # Seemed to cause a connection Exception even tho I can see it connect
+            # self.browser = browser_type.connect(self.command_executor, timeout=timeout*1000)
+            browser = browser_type.connect_over_cdp(self.command_executor, timeout=timeout * 1000)
+
+            # Set user agent to prevent Cloudflare from blocking the browser
+            context = browser.new_context(
+                user_agent="Mozilla/5.0",
+                proxy=self.proxy
+            )
+            page = context.new_page()
+            response = page.goto(url, timeout=timeout * 1000)
+            # set size after visiting page, otherwise it wont work (seems to default to 800x)
+            page.set_viewport_size({"width": 1280, "height": 1024})
+
+            extra_wait = int(os.getenv("WEBDRIVER_DELAY_BEFORE_CONTENT_READY", 5))
+            page.wait_for_timeout(extra_wait * 1000)
+
+            if response is None:
+                raise EmptyReply(url=url, status_code=None)
+
+            self.status_code = response.status
+            self.content = page.content()
+            self.headers = response.all_headers()
+
+            if current_css_filter is not None:
+                page.evaluate("var css_filter='{}'".format(current_css_filter))
+            else:
+                page.evaluate("var css_filter=''")
+
+            self.xpath_data = page.evaluate("async () => {" + self.xpath_element_js + "}")
+            # Some bug where it gives the wrong screenshot size, but making a request with the clip set first seems to solve it
+            # JPEG is better here because the screenshots can be very very large
+            page.screenshot(type='jpeg', clip={'x': 1.0, 'y': 1.0, 'width': 1280, 'height': 1024})
+            self.screenshot = page.screenshot(type='jpeg', full_page=True, quality=92)
+            context.close()
+            browser.close()
+
+
+class base_html_webdriver(Fetcher):
+    if os.getenv("WEBDRIVER_URL"):
+        fetcher_description = "WebDriver Chrome/Javascript via '{}'".format(os.getenv("WEBDRIVER_URL"))
+    else:
+        fetcher_description = "WebDriver Chrome/Javascript"
+
+    command_executor = ''
+
+    # Configs for Proxy setup
+    # In the ENV vars, is prefixed with "webdriver_", so it is for example "webdriver_sslProxy"
+    selenium_proxy_settings_mappings = ['proxyType', 'ftpProxy', 'httpProxy', 'noProxy',
+                                        'proxyAutoconfigUrl', 'sslProxy', 'autodetect',
+                                        'socksProxy', 'socksVersion', 'socksUsername', 'socksPassword']
+    proxy = None
+
+    def __init__(self):
+        from selenium.webdriver.common.proxy import Proxy as SeleniumProxy
+
+        # .strip('"') is going to save someone a lot of time when they accidently wrap the env value
+        self.command_executor = os.getenv("WEBDRIVER_URL", 'http://browser-chrome:4444/wd/hub').strip('"')
+
+        # If any proxy settings are enabled, then we should setup the proxy object
+        proxy_args = {}
+        for k in self.selenium_proxy_settings_mappings:
+            v = os.getenv('webdriver_' + k, False)
+            if v:
+                proxy_args[k] = v.strip('"')
+
+        if proxy_args:
+            self.proxy = SeleniumProxy(raw=proxy_args)
 
     def run(self,
             url,
@@ -401,6 +305,73 @@
             ignore_status_codes=False,
             current_css_filter=None):
 
+        from selenium import webdriver
+        from selenium.webdriver.common.desired_capabilities import DesiredCapabilities
+        from selenium.common.exceptions import WebDriverException
+        # request_body, request_method unused for now, until some magic in the future happens.
+
+        # check env for WEBDRIVER_URL
+        self.driver = webdriver.Remote(
+            command_executor=self.command_executor,
+            desired_capabilities=DesiredCapabilities.CHROME,
+            proxy=self.proxy)
+
+        try:
+            self.driver.get(url)
+        except WebDriverException as e:
+            # Be sure we close the session window
+            self.quit()
+            raise
+
+        self.driver.set_window_size(1280, 1024)
+        self.driver.implicitly_wait(int(os.getenv("WEBDRIVER_DELAY_BEFORE_CONTENT_READY", 5)))
+        self.xpath_data = self.driver.execute_script("var css_filter='{}';".format(current_css_filter) + self.xpath_element_js)
+        self.screenshot = self.driver.get_screenshot_as_png()
+
+        # @todo - how to check this? is it possible?
+        self.status_code = 200
+        # @todo somehow we should try to get this working for WebDriver
+        # raise EmptyReply(url=url, status_code=r.status_code)
+
+        # @todo - dom wait loaded?
+        self.content = self.driver.page_source
+        self.headers = {}
+
+    # Does the connection to the webdriver work? run a test connection.
+    def is_ready(self):
+        from selenium import webdriver
+        from selenium.webdriver.common.desired_capabilities import DesiredCapabilities
+        from selenium.common.exceptions import WebDriverException
+
+        self.driver = webdriver.Remote(
+            command_executor=self.command_executor,
+            desired_capabilities=DesiredCapabilities.CHROME)
+
+        # driver.quit() seems to cause better exceptions
+        self.quit()
+        return True
+
+    def quit(self):
+        if self.driver:
+            try:
+                self.driver.quit()
+            except Exception as e:
+                print("Exception in chrome shutdown/quit" + str(e))
+
+
+# "html_requests" is listed as the default fetcher in store.py!
+class html_requests(Fetcher):
+    fetcher_description = "Basic fast Plaintext/HTTP Client"
+
+    def run(self,
+            url,
+            timeout,
+            request_headers,
+            request_body,
+            request_method,
+            ignore_status_codes=False,
+            current_css_filter=None):
+
         r = requests.request(method=request_method,
                              data=request_body,
                              url=url,
