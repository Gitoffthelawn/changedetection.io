--- conflicted
+++ resolved
@@ -22,16 +22,9 @@
     status_code = None
     content = None
     headers = None
-<<<<<<< HEAD
     # Will be needed in the future by the VisualSelector, always get this where possible.
-    screenshot = None
+    screenshot = False
     fetcher_description = "No description"
-=======
-
-    fetcher_description ="No description"
-    fetcher_list_order = 0
-    fetcher_enabled = True
->>>>>>> 1be1cee0
 
     @abstractmethod
     def get_error(self):
@@ -66,7 +59,6 @@
 #   the current one would return javascript output (as we use JS to generate the diff)
 #
 def available_fetchers():
-<<<<<<< HEAD
     # See the if statement at the bottom of this file for how we switch between playwright and webdriver
     import inspect
     p = []
@@ -82,41 +74,16 @@
 
 
 class base_html_playwright(Fetcher):
-=======
-        import inspect
-        from changedetectionio import content_fetcher
-        p=[]
-        for name, obj in inspect.getmembers(content_fetcher):
-            if inspect.isclass(obj):
-                # @todo html_ is maybe better as fetcher_ or something
-                # In this case, make sure to edit the default one in store.py and fetch_site_status.py
-                if "html_" in name:
-                    t=tuple([name,obj.fetcher_description,obj.fetcher_list_order,obj.fetcher_enabled])
-                    p.append(t)
-        # sort by obj.fetcher_list_order
-        p.sort(key=lambda x: x[2])
-        # filter out fetchers that aren't enabled
-        p = filter(lambda x: x[3], p)
-        # strip obj.fetcher_list_order from each member in the tuple
-        p = list(map(lambda x: x[:2], p))
-
-        return p
-
-class html_playwright(Fetcher):
->>>>>>> 1be1cee0
     fetcher_description = "Playwright {}/Javascript".format(
         os.getenv("PLAYWRIGHT_BROWSER_TYPE", 'chromium').capitalize()
     )
     if os.getenv("PLAYWRIGHT_DRIVER_URL"):
         fetcher_description += " via '{}'".format(os.getenv("PLAYWRIGHT_DRIVER_URL"))
-<<<<<<< HEAD
-=======
-    fetcher_list_order = 3
-    try:
-        from playwright.sync_api import sync_playwright
-    except ModuleNotFoundError:
-        fetcher_enabled = False
->>>>>>> 1be1cee0
+
+#    try:
+#        from playwright.sync_api import sync_playwright
+#    except ModuleNotFoundError:
+#        fetcher_enabled = False
 
     browser_type = ''
     command_executor = ''
