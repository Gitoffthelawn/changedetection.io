{% extends 'base.html' %}

{% block content %}
{% from '_helpers.jinja' import render_field, render_checkbox_field, render_button %}
{% from '_common_fields.jinja' import render_common_settings_form %}
<script>
    const notification_base_url="{{url_for('ajax_callback_send_notification_test')}}";
{% if emailprefix %}
    const email_notification_prefix=JSON.parse('{{emailprefix|tojson}}');
{% endif %}
</script>
<script type="text/javascript" src="{{url_for('static_content', group='js', filename='tabs.js')}}" defer></script>
<script type="text/javascript" src="{{url_for('static_content', group='js', filename='notifications.js')}}" defer></script>

<script type="text/javascript" src="{{url_for('static_content', group='js', filename='global-settings.js')}}" defer></script>
<div class="edit-form">
    <div class="tabs collapsable">
        <ul>
            <li class="tab" id=""><a href="#general">General</a></li>
            <li class="tab"><a href="#notifications">Notifications</a></li>
            <li class="tab"><a href="#fetching">Fetching</a></li>
            <li class="tab"><a href="#filters">Global Filters</a></li>
            <li class="tab"><a href="#api">API</a></li>
        </ul>
    </div>
    <div class="box-wrap inner">
        <form class="pure-form pure-form-stacked settings" action="{{url_for('settings_page')}}" method="POST">
            <input type="hidden" name="csrf_token" value="{{ csrf_token() }}"/>
            <div class="tab-pane-inner" id="general">
                <fieldset>
                    <div class="pure-control-group">
                        {{ render_field(form.requests.form.time_between_check, class="time-check-widget") }}
                        <span class="pure-form-message-inline">Default time for all watches, when the watch does not have a specific time setting.</span>
                    </div>
                    <div class="pure-control-group">
                        {{ render_field(form.requests.form.jitter_seconds, class="jitter_seconds") }}
                        <span class="pure-form-message-inline">Example - 3 seconds random jitter could trigger up to 3 seconds earlier or up to 3 seconds later</span>
                    </div>
                    <div class="pure-control-group">
                        {{ render_field(form.application.form.filter_failure_notification_threshold_attempts, class="filter_failure_notification_threshold_attempts") }}
                        <span class="pure-form-message-inline">After this many consecutive times that the CSS/xPath filter is missing, send a notification
                            <br/>
                        Set to <strong>0</strong> to disable
                        </span>
                    </div>
                    <div class="pure-control-group">
                        {% if not hide_remove_pass %}
                            {% if current_user.is_authenticated %}
                                {{ render_button(form.application.form.removepassword_button) }}
                            {% else %}
                            {{ render_field(form.application.form.password) }}
                            <span class="pure-form-message-inline">Password protection for your changedetection.io application.</span>
                            {% endif %}
                        {% else %}
                            <span class="pure-form-message-inline">Password is locked.</span>
                        {% endif %}
                    </div>

                    <div class="pure-control-group">
                        {{ render_field(form.application.form.base_url, placeholder="http://yoursite.com:5000/",
                        class="m-d") }}
                        <span class="pure-form-message-inline">
<<<<<<< HEAD
                            Base URL used for the {{ '{{ base_url }}' }} token in notifications, default value is the ENV var 'base_url',
=======
                            Base URL used for the <code>{base_url}</code> token in notifications and RSS links.<br/>Default value is the ENV var 'BASE_URL' (Currently "{{settings_application['current_base_url']}}"),
>>>>>>> 87726e0b
                            <a href="https://github.com/dgtlmoon/changedetection.io/wiki/Configurable-BASE_URL-setting">read more here</a>.
                        </span>
                    </div>

                    <div class="pure-control-group">
                        {{ render_checkbox_field(form.application.form.extract_title_as_title) }}
                        <span class="pure-form-message-inline">Note: This will automatically apply to all existing watches.</span>
                    </div>
                    <div class="pure-control-group">
                        {{ render_checkbox_field(form.application.form.empty_pages_are_a_change) }}
                        <span class="pure-form-message-inline">When a page contains HTML, but no renderable text appears (empty page), is this considered a change?</span>
                    </div>
                {% if form.requests.proxy %}
                    <div class="pure-control-group inline-radio">
                        {{ render_field(form.requests.form.proxy, class="fetch-backend-proxy") }}
                        <span class="pure-form-message-inline">
                        Choose a default proxy for all watches
                        </span>
                    </div>
                {% endif %}
                </fieldset>
            </div>

            <div class="tab-pane-inner" id="notifications">
                <fieldset>
                    <div class="field-group">
                        {{ render_common_settings_form(form.application.form, emailprefix, settings_application) }}
                    </div>
                </fieldset>
            </div>

            <div class="tab-pane-inner" id="fetching">
                <div class="pure-control-group inline-radio">
                    {{ render_field(form.application.form.fetch_backend, class="fetch-backend") }}
                    <span class="pure-form-message-inline">
                        <p>Use the <strong>Basic</strong> method (default) where your watched sites don't need Javascript to render.</p>
                        <p>The <strong>Chrome/Javascript</strong> method requires a network connection to a running WebDriver+Chrome server, set by the ENV var 'WEBDRIVER_URL'. </p>
                    </span>
                    <br/>
                    Tip: <a href="https://github.com/dgtlmoon/changedetection.io/wiki/Proxy-configuration#brightdata-proxy-support">Connect using BrightData Proxies, find out more here.</a>
                </div>
                <fieldset class="pure-group" id="webdriver-override-options">
                    <div class="pure-form-message-inline">
                        <strong>If you're having trouble waiting for the page to be fully rendered (text missing etc), try increasing the 'wait' time here.</strong>
                        <br/>
                        This will wait <i>n</i> seconds before extracting the text.
                    </div>
                    <div class="pure-control-group">
                        {{ render_field(form.application.form.webdriver_delay) }}
                    </div>
                </fieldset>
            </div>

            <div class="tab-pane-inner" id="filters">

                    <fieldset class="pure-group">
                    {{ render_checkbox_field(form.application.form.ignore_whitespace) }}
                    <span class="pure-form-message-inline">Ignore whitespace, tabs and new-lines/line-feeds when considering if a change was detected.<br/>
                    <i>Note:</i> Changing this will change the status of your existing watches, possibly trigger alerts etc.
                    </span>
                    </fieldset>
                <fieldset class="pure-group">
                    {{ render_checkbox_field(form.application.form.render_anchor_tag_content) }}
                    <span class="pure-form-message-inline">Render anchor tag content, default disabled, when enabled renders links as <code>(link text)[https://somesite.com]</code>
                        <br/>
                    <i>Note:</i> Changing this could affect the content of your existing watches, possibly trigger alerts etc.
                    </span>
                    </fieldset>
                    <fieldset class="pure-group">
                      {{ render_field(form.application.form.global_subtractive_selectors, rows=5, placeholder="header
footer
nav
.stockticker") }}
                      <span class="pure-form-message-inline">
                        <ul>
                          <li> Remove HTML element(s) by CSS selector before text conversion. </li>
                          <li> Add multiple elements or CSS selectors per line to ignore multiple parts of the HTML. </li>
                        </ul>
                      </span>
                    </fieldset>
                    <fieldset class="pure-group">
                    {{ render_field(form.application.form.global_ignore_text, rows=5, placeholder="Some text to ignore in a line
/some.regex\d{2}/ for case-INsensitive regex
                    ") }}
                    <span class="pure-form-message-inline">Note: This is applied globally in addition to the per-watch rules.</span><br/>
                    <span class="pure-form-message-inline">
                        <ul>
                            <li>Note: This is applied globally in addition to the per-watch rules.</li>
                            <li>Each line processed separately, any line matching will be ignored (removed before creating the checksum)</li>
                            <li>Regular Expression support, wrap the entire line in forward slash <code>/regex/</code></li>
                            <li>Changing this will affect the comparison checksum which may trigger an alert</li>
                            <li>Use the preview/show current tab to see ignores</li>
                        </ul>
                     </span>
                    </fieldset>
           </div>

            <div class="tab-pane-inner" id="api">

                <p>Drive your changedetection.io via API, More about <a href="https://github.com/dgtlmoon/changedetection.io/wiki/API-Reference">API access here</a></p>

                <div class="pure-control-group">
                    {{ render_checkbox_field(form.application.form.api_access_token_enabled) }}
                    <div class="pure-form-message-inline">Restrict API access limit by using <code>x-api-key</code> header</div><br/>
                    <div class="pure-form-message-inline"><br/>API Key <span id="api-key">{{api_key}}</span>
                        <span style="display:none;" id="api-key-copy" >copy</span>
                    </div>
                </div>
            </div>

            <div id="actions">
                <div class="pure-control-group">
                    {{ render_button(form.save_button) }}
                    <a href="{{url_for('index')}}" class="pure-button button-small button-cancel">Back</a>
                    <a href="{{url_for('clear_all_history')}}" class="pure-button button-small button-cancel">Clear Snapshot History</a>
                </div>

            </div>
        </form>
    </div>
</div>

{% endblock %}<|MERGE_RESOLUTION|>--- conflicted
+++ resolved
@@ -60,11 +60,7 @@
                         {{ render_field(form.application.form.base_url, placeholder="http://yoursite.com:5000/",
                         class="m-d") }}
                         <span class="pure-form-message-inline">
-<<<<<<< HEAD
-                            Base URL used for the {{ '{{ base_url }}' }} token in notifications, default value is the ENV var 'base_url',
-=======
-                            Base URL used for the <code>{base_url}</code> token in notifications and RSS links.<br/>Default value is the ENV var 'BASE_URL' (Currently "{{settings_application['current_base_url']}}"),
->>>>>>> 87726e0b
+                            Base URL used for the <code>{{ '{{ base_url }}' }}</code> token in notifications and RSS links.<br/>Default value is the ENV var 'BASE_URL' (Currently "{{settings_application['current_base_url']}}"),
                             <a href="https://github.com/dgtlmoon/changedetection.io/wiki/Configurable-BASE_URL-setting">read more here</a>.
                         </span>
                     </div>
