{% extends 'base.html' %}
{% block content %}
{% from '_helpers.html' import render_simple_field, render_field, render_nolabel_field, sort_by_title %}
<script src="{{url_for('static_content', group='js', filename='jquery-3.6.0.min.js')}}"></script>
<script src="{{url_for('static_content', group='js', filename='watch-overview.js')}}" defer></script>

<div class="box">

    <form class="pure-form" action="{{ url_for('form_quick_watch_add') }}" method="POST" id="new-watch-form">
        <input type="hidden" name="csrf_token" value="{{ csrf_token() }}" >
        <fieldset>
            <legend>Add a new change detection watch</legend>
            <div id="watch-add-wrapper-zone">

                    {{ render_nolabel_field(form.url, placeholder="https://...", required=true) }}
                    {{ render_nolabel_field(form.tags, value=active_tag.title if active_tag_uuid else '', placeholder="watch label / tag") }}
                    {{ render_nolabel_field(form.watch_submit_button, title="Watch this URL!" ) }}
                    {{ render_nolabel_field(form.edit_and_watch_submit_button, title="Edit first then Watch") }}
            </div>
            <div id="quick-watch-processor-type">
                {{ render_simple_field(form.processor) }}
            </div>

        </fieldset>
        <span style="color:#eee; font-size: 80%;"><img alt="Create a shareable link" style="height: 1em;display:inline-block;" src="{{url_for('static_content', group='images', filename='spread-white.svg')}}" > Tip: You can also add 'shared' watches. <a href="https://github.com/dgtlmoon/changedetection.io/wiki/Sharing-a-Watch">More info</a></span>
    </form>

    <form class="pure-form" action="{{ url_for('form_watch_list_checkbox_operations') }}" method="POST" id="watch-list-form">
    <input type="hidden" name="csrf_token" value="{{ csrf_token() }}" >
    <input type="hidden" id="op_extradata" name="op_extradata" value="" >
    <div id="checkbox-operations">
        <button class="pure-button button-secondary button-xsmall"  name="op" value="pause">Pause</button>
        <button class="pure-button button-secondary button-xsmall"  name="op" value="unpause">UnPause</button>
        <button class="pure-button button-secondary button-xsmall"  name="op" value="mute">Mute</button>
        <button class="pure-button button-secondary button-xsmall"  name="op" value="unmute">UnMute</button>
        <button class="pure-button button-secondary button-xsmall" name="op" value="recheck">Recheck</button>
        <button class="pure-button button-secondary button-xsmall" name="op" value="assign-tag" id="checkbox-assign-tag">Tag</button>
        <button class="pure-button button-secondary button-xsmall" name="op" value="mark-viewed">Mark viewed</button>
        <button class="pure-button button-secondary button-xsmall" name="op" value="notification-default">Use default notification</button>
        <button class="pure-button button-secondary button-xsmall" name="op" value="clear-errors">Clear errors</button>
        <button class="pure-button button-secondary button-xsmall" style="background: #dd4242;" name="op" value="clear-history">Clear/reset history</button>
        <button class="pure-button button-secondary button-xsmall" style="background: #dd4242;" name="op" value="delete">Delete</button>
    </div>
    {% if watches|length >= pagination.per_page %}
        {{ pagination.info }}
    {% endif %}
    {% if search_q %}<div id="search-result-info">Searching "<strong><i>{{search_q}}</i></strong>"</div>{% endif %}
    <div>
        <a href="{{url_for('index')}}" class="pure-button button-tag {{'active' if not active_tag_uuid }}">All</a>

    <!-- tag list -->
    {% for uuid, tag in tags %}
        {% if tag != "" %}
            <a href="{{url_for('index', tag=uuid) }}" class="pure-button button-tag {{'active' if active_tag_uuid == uuid }}">{{ tag.title }}</a>
        {% endif %}
    {% endfor %}
    </div>

    {% set sort_order = sort_order or 'asc' %}
    {% set sort_attribute = sort_attribute or 'last_changed'  %}
    {% set pagination_page = request.args.get('page', 0) %}
    {% set cols_required = 6 %}
    {% set any_has_restock_price_processor = datastore.any_watches_have_processor_by_name("restock_diff") %}
    {% if any_has_restock_price_processor %}
        {% set cols_required = cols_required + 1 %}
    {% endif %}

    <div id="watch-table-wrapper">

        <table class="pure-table pure-table-striped watch-table">
            <thead>
            <tr>
                {% set link_order = "desc" if sort_order  == 'asc' else "asc" %}
                {% set arrow_span = "" %}
                <th><input style="vertical-align: middle" type="checkbox" id="check-all" > <a class="{{ 'active '+link_order if sort_attribute == 'date_created' else 'inactive' }}"  href="{{url_for('index', sort='date_created', order=link_order, tag=active_tag_uuid)}}"># <span class='arrow {{link_order}}'></span></a></th>
                <th></th>
<<<<<<< HEAD
                <th><a class="{{ 'active '+link_order if sort_attribute == 'label' else 'inactive' }}" href="{{url_for('index', sort='label', order=link_order, tag=active_tag)}}">Website <span class='arrow {{link_order}}'></span></a></th>
             {% if any_has_restock_price_processor %}
                <th>Restock &amp; Price</th>
             {% endif %}
                <th><a class="{{ 'active '+link_order if sort_attribute == 'last_checked' else 'inactive' }}" href="{{url_for('index', sort='last_checked', order=link_order, tag=active_tag)}}">Last Checked <span class='arrow {{link_order}}'></span></a></th>
                <th><a class="{{ 'active '+link_order if sort_attribute == 'last_changed' else 'inactive' }}" href="{{url_for('index', sort='last_changed', order=link_order, tag=active_tag)}}">Last Changed <span class='arrow {{link_order}}'></span></a></th>
=======
                <th><a class="{{ 'active '+link_order if sort_attribute == 'label' else 'inactive' }}" href="{{url_for('index', sort='label', order=link_order, tag=active_tag_uuid)}}">Website <span class='arrow {{link_order}}'></span></a></th>
                <th><a class="{{ 'active '+link_order if sort_attribute == 'last_checked' else 'inactive' }}" href="{{url_for('index', sort='last_checked', order=link_order, tag=active_tag_uuid)}}">Last Checked <span class='arrow {{link_order}}'></span></a></th>
                <th><a class="{{ 'active '+link_order if sort_attribute == 'last_changed' else 'inactive' }}" href="{{url_for('index', sort='last_changed', order=link_order, tag=active_tag_uuid)}}">Last Changed <span class='arrow {{link_order}}'></span></a></th>
>>>>>>> 7e8aa7e3
                <th></th>
            </tr>
            </thead>
            <tbody>
            {% if not watches|length %}
            <tr>
                <td colspan="{{ cols_required }}">No website watches configured, please add a URL in the box above, or <a href="{{ url_for('import_page')}}" >import a list</a>.</td>
            </tr>
            {% endif %}
            {% for watch in (watches|sort(attribute=sort_attribute, reverse=sort_order == 'asc'))|pagination_slice(skip=pagination.skip) %}

                {% set is_unviewed =  watch.newest_history_key| int > watch.last_viewed and watch.history_n>=2 %}

            <tr id="{{ watch.uuid }}"
                class="{{ loop.cycle('pure-table-odd', 'pure-table-even') }} processor-{{ watch['processor'] }}
                {% if watch.last_error is defined and watch.last_error != False %}error{% endif %}
                {% if watch.last_notification_error is defined and watch.last_notification_error != False %}error{% endif %}
                {% if watch.paused is defined and watch.paused != False %}paused{% endif %}
                {% if is_unviewed %}unviewed{% endif %}
                {% if watch.has_restock_info %}has-restock-info {% if watch['restock']['in_stock'] %}in-stock{% else %}not-in-stock{% endif %}{% endif %}
                {% if watch.uuid in queued_uuids %}queued{% endif %}">
                <td class="inline checkbox-uuid" ><input name="uuids"  type="checkbox" value="{{ watch.uuid}} " > <span>{{ loop.index+pagination.skip }}</span></td>
                <td class="inline watch-controls">
                    {% if not watch.paused %}
                    <a class="state-off" href="{{url_for('index', op='pause', uuid=watch.uuid, tag=active_tag_uuid)}}"><img src="{{url_for('static_content', group='images', filename='pause.svg')}}" alt="Pause checks" title="Pause checks" class="icon icon-pause" ></a>
                    {% else %}
                    <a class="state-on" href="{{url_for('index', op='pause', uuid=watch.uuid, tag=active_tag_uuid)}}"><img src="{{url_for('static_content', group='images', filename='play.svg')}}" alt="UnPause checks" title="UnPause checks" class="icon icon-unpause" ></a>
                    {% endif %}
                    <a class="link-mute state-{{'on' if watch.notification_muted else 'off'}}" href="{{url_for('index', op='mute', uuid=watch.uuid, tag=active_tag_uuid)}}"><img src="{{url_for('static_content', group='images', filename='bell-off.svg')}}" alt="Mute notifications" title="Mute notifications" class="icon icon-mute" ></a>
                </td>
                <td class="title-col inline">{{watch.title if watch.title is not none and watch.title|length > 0 else watch.url}}
                    <a class="external" target="_blank" rel="noopener" href="{{ watch.link.replace('source:','') }}"></a>
                    <a class="link-spread" href="{{url_for('form_share_put_watch', uuid=watch.uuid)}}"><img src="{{url_for('static_content', group='images', filename='spread.svg')}}" class="status-icon icon icon-spread" title="Create a link to share watch config with others" ></a>

                    {% if watch.get_fetch_backend == "html_webdriver"
                         or (  watch.get_fetch_backend == "system" and system_default_fetcher == 'html_webdriver'  )
                         or "extra_browser_" in watch.get_fetch_backend
                    %}
                    <img class="status-icon" src="{{url_for('static_content', group='images', filename='Google-Chrome-icon.png')}}" title="Using a Chrome browser" >
                    {% endif %}

                    {%if watch.is_pdf  %}<img class="status-icon" src="{{url_for('static_content', group='images', filename='pdf-icon.svg')}}" title="Converting PDF to text" >{% endif %}
                    {% if watch.has_browser_steps %}<img class="status-icon status-browsersteps" src="{{url_for('static_content', group='images', filename='steps.svg')}}" title="Browser Steps is enabled" >{% endif %}
                    {% if watch.last_error is defined and watch.last_error != False %}
                    <div class="fetch-error">{{ watch.last_error }}

                        {% if '403' in watch.last_error %}
                            {% if has_proxies %}
                                <a href="{{ url_for('settings_page', uuid=watch.uuid) }}#proxies">Try other proxies/location</a>&nbsp;
                            {% endif %}
                            <a href="{{ url_for('settings_page', uuid=watch.uuid) }}#proxies">Try adding external proxies/locations</a>
                        
                        {% endif %}
                        {% if 'empty result or contain only an image' in watch.last_error %}
                            <a href="https://github.com/dgtlmoon/changedetection.io/wiki/Detecting-changes-in-images">more help here</a>.
                        {% endif %}
                    </div>
                    {% endif %}
                    {% if watch.last_notification_error is defined and watch.last_notification_error != False %}
                    <div class="fetch-error notification-error"><a href="{{url_for('notification_logs')}}">{{ watch.last_notification_error }}</a></div>
                    {% endif %}

                    {% if watch['processor'] == 'text_json_diff'  %}
                        {% if watch['has_ldjson_price_data'] and not watch['track_ldjson_price_data']  %}
                        <div class="ldjson-price-track-offer">Switch to Restock & Price watch mode? <a href="{{url_for('price_data_follower.accept', uuid=watch.uuid)}}" class="pure-button button-xsmall">Yes</a> <a href="{{url_for('price_data_follower.reject', uuid=watch.uuid)}}" class="">No</a></div>
                        {% endif %}
                    {% endif %}
                    {% if watch['processor'] == 'restock_diff' %}
                        <span class="tracking-ldjson-price-data" title="Automatically following embedded price information"><img src="{{url_for('static_content', group='images', filename='price-tag-icon.svg')}}"  class="status-icon price-follow-tag-icon" > Price</span>
                    {% endif %}
                    {% for watch_tag_uuid, watch_tag in datastore.get_all_tags_for_watch(watch['uuid']).items() %}
                      <span class="watch-tag-list">{{ watch_tag.title }}</span>
                    {% endfor %}
                </td>
{% if any_has_restock_price_processor %}
                <td class="restock-and-price">
                    {% if watch['processor'] == 'restock_diff'  %}
                        {% if watch.get('restock') and watch['restock']['in_stock'] != None %}
                            <span class="restock-label {{'in-stock' if watch['restock']['in_stock'] else 'not-in-stock' }}" title="Detecting restock and price">
                                <!-- maybe some object watch['processor'][restock_diff] or.. -->
                                 {% if watch['restock']['in_stock'] %} In stock {% else %} Not in stock {% endif %}
                            </span>
                        {% endif %}

                        {% if watch.get('restock') and watch['restock']['price'] != None %}
                            {% if watch['restock']['price'] != None %}
                                <span class="restock-label price {{'in-stock' if watch['restock']['in_stock'] else 'not-in-stock' }}" title="Price">
                                {{ watch['restock']['price'] }} {{ watch['restock']['currency'] }}
                                </span>
                            {% endif %}
                        {% elif not watch.has_restock_info %}
                            <span class="restock-label">No information</span>
                        {% endif %}


                    {% endif %}
                </td>
{% endif %}
                <td class="last-checked" data-timestamp="{{ watch.last_checked }}">{{watch|format_last_checked_time|safe}}</td>
                <td class="last-changed" data-timestamp="{{ watch.last_changed }}">{% if watch.history_n >=2 and watch.last_changed >0 %}
                    {{watch.last_changed|format_timestamp_timeago}}
                    {% else %}
                    Not yet
                    {% endif %}
                </td>
                <td>
                    <a {% if watch.uuid in queued_uuids %}disabled="true"{% endif %} href="{{ url_for('form_watch_checknow', uuid=watch.uuid, tag=request.args.get('tag')) }}"
                       class="recheck pure-button pure-button-primary">{% if watch.uuid in queued_uuids %}Queued{% else %}Recheck{% endif %}</a>
                    <a href="{{ url_for('edit_page', uuid=watch.uuid)}}#general" class="pure-button pure-button-primary">Edit</a>
                    {% if watch.history_n >= 2 %}

                        {%  if is_unviewed %}
                           <a href="{{ url_for('diff_history_page', uuid=watch.uuid, from_version=watch.get_next_snapshot_key_to_last_viewed) }}" target="{{watch.uuid}}" class="pure-button pure-button-primary diff-link">Diff</a>
                        {% else %}
                           <a href="{{ url_for('diff_history_page', uuid=watch.uuid)}}" target="{{watch.uuid}}" class="pure-button pure-button-primary diff-link">Diff</a>
                        {% endif %}

                    {% else %}
                        {% if watch.history_n == 1 or (watch.history_n ==0 and watch.error_text_ctime )%}
                            <a href="{{ url_for('preview_page', uuid=watch.uuid)}}" target="{{watch.uuid}}" class="pure-button pure-button-primary">Preview</a>
                        {% endif %}
                    {% endif %}
                </td>
            </tr>
            {% endfor %}
            </tbody>
        </table>
        <ul id="post-list-buttons">
            {% if errored_count %}
            <li>
                <a href="{{url_for('index', with_errors=1, tag=request.args.get('tag')) }}" class="pure-button button-tag button-error ">With errors ({{ errored_count }})</a>
            </li>
            {% endif %}
            {% if has_unviewed %}
            <li>
                <a href="{{url_for('mark_all_viewed',with_errors=request.args.get('with_errors',0)) }}" class="pure-button button-tag ">Mark all viewed</a>
            </li>
            {% endif %}
            <li>
               <a href="{{ url_for('form_watch_checknow', tag=active_tag_uuid, with_errors=request.args.get('with_errors',0)) }}" class="pure-button button-tag ">Recheck
                all {% if active_tag_uuid %} in "{{active_tag.title}}"{%endif%}</a>
            </li>
            <li>
                <a href="{{ url_for('rss', tag=active_tag_uuid, token=app_rss_token)}}"><img alt="RSS Feed" id="feed-icon" src="{{url_for('static_content', group='images', filename='Generic_Feed-icon.svg')}}" height="15"></a>
            </li>
        </ul>
        {{ pagination.links }}
    </div>
    </form>
</div>
{% endblock %}<|MERGE_RESOLUTION|>--- conflicted
+++ resolved
@@ -74,18 +74,12 @@
                 {% set arrow_span = "" %}
                 <th><input style="vertical-align: middle" type="checkbox" id="check-all" > <a class="{{ 'active '+link_order if sort_attribute == 'date_created' else 'inactive' }}"  href="{{url_for('index', sort='date_created', order=link_order, tag=active_tag_uuid)}}"># <span class='arrow {{link_order}}'></span></a></th>
                 <th></th>
-<<<<<<< HEAD
-                <th><a class="{{ 'active '+link_order if sort_attribute == 'label' else 'inactive' }}" href="{{url_for('index', sort='label', order=link_order, tag=active_tag)}}">Website <span class='arrow {{link_order}}'></span></a></th>
+                <th><a class="{{ 'active '+link_order if sort_attribute == 'label' else 'inactive' }}" href="{{url_for('index', sort='label', order=link_order, tag=active_tag_uuid)}}">Website <span class='arrow {{link_order}}'></span></a></th>
              {% if any_has_restock_price_processor %}
                 <th>Restock &amp; Price</th>
              {% endif %}
-                <th><a class="{{ 'active '+link_order if sort_attribute == 'last_checked' else 'inactive' }}" href="{{url_for('index', sort='last_checked', order=link_order, tag=active_tag)}}">Last Checked <span class='arrow {{link_order}}'></span></a></th>
-                <th><a class="{{ 'active '+link_order if sort_attribute == 'last_changed' else 'inactive' }}" href="{{url_for('index', sort='last_changed', order=link_order, tag=active_tag)}}">Last Changed <span class='arrow {{link_order}}'></span></a></th>
-=======
-                <th><a class="{{ 'active '+link_order if sort_attribute == 'label' else 'inactive' }}" href="{{url_for('index', sort='label', order=link_order, tag=active_tag_uuid)}}">Website <span class='arrow {{link_order}}'></span></a></th>
                 <th><a class="{{ 'active '+link_order if sort_attribute == 'last_checked' else 'inactive' }}" href="{{url_for('index', sort='last_checked', order=link_order, tag=active_tag_uuid)}}">Last Checked <span class='arrow {{link_order}}'></span></a></th>
                 <th><a class="{{ 'active '+link_order if sort_attribute == 'last_changed' else 'inactive' }}" href="{{url_for('index', sort='last_changed', order=link_order, tag=active_tag_uuid)}}">Last Changed <span class='arrow {{link_order}}'></span></a></th>
->>>>>>> 7e8aa7e3
                 <th></th>
             </tr>
             </thead>
