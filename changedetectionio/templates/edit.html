{% extends 'base.html' %}
{% block content %}
{% from '_helpers.html' import render_field, render_checkbox_field, render_button, render_time_schedule_form, playwright_warning, only_playwright_type_watches_warning, render_conditions_fieldlist_of_formfields_as_table %}
{% from '_common_fields.html' import render_common_settings_form %}
<script src="{{url_for('static_content', group='js', filename='tabs.js')}}" defer></script>
<script src="{{url_for('static_content', group='js', filename='vis.js')}}" defer></script>
<script src="{{url_for('static_content', group='js', filename='global-settings.js')}}" defer></script>
<script src="{{url_for('static_content', group='js', filename='scheduler.js')}}" defer></script>
<script src="{{url_for('static_content', group='js', filename='conditions.js')}}" defer></script>


<script>
    const browser_steps_available_screenshots=JSON.parse('{{ watch.get_browsersteps_available_screenshots|tojson }}');
    const browser_steps_config=JSON.parse('{{ browser_steps_config|tojson }}');
    <!-- Should be _external so that firefox and others load it more reliably -->
    const browser_steps_fetch_screenshot_image_url="{{url_for('browser_steps.browser_steps_fetch_screenshot_image', uuid=uuid, _external=True)}}";
    const browser_steps_last_error_step={{ watch.browser_steps_last_error_step|tojson }};
    const browser_steps_start_url="{{url_for('browser_steps.browsersteps_start_session', uuid=uuid)}}";
    const browser_steps_sync_url="{{url_for('browser_steps.browsersteps_ui_update', uuid=uuid)}}";
{% if emailprefix %}
    const email_notification_prefix=JSON.parse('{{ emailprefix|tojson }}');
{% endif %}
    const notification_base_url="{{url_for('ui.ui_notification.ajax_callback_send_notification_test', watch_uuid=uuid)}}";
    const playwright_enabled={% if playwright_enabled %}true{% else %}false{% endif %};
    const recheck_proxy_start_url="{{url_for('check_proxies.start_check', uuid=uuid)}}";
    const proxy_recheck_status_url="{{url_for('check_proxies.get_recheck_status', uuid=uuid)}}";
    const screenshot_url="{{url_for('static_content', group='screenshot', filename=uuid)}}";
    const watch_visual_selector_data_url="{{url_for('static_content', group='visual_selector_data', filename=uuid)}}";
    const default_system_fetch_backend="{{ settings_application['fetch_backend'] }}";
</script>
<script src="{{url_for('static_content', group='js', filename='plugins.js')}}" defer></script>
<script src="{{url_for('static_content', group='js', filename='watch-settings.js')}}" defer></script>
<script src="{{url_for('static_content', group='js', filename='notifications.js')}}" defer></script>
<script src="{{url_for('static_content', group='js', filename='visual-selector.js')}}" defer></script>
{% if playwright_enabled %}
<script src="{{url_for('static_content', group='js', filename='browser-steps.js')}}" defer></script>
{% endif %}

{% set has_tag_filters_extra="WARNING: Watch has tag/groups set with special filters\n" if has_special_tag_options else '' %}
<script src="{{url_for('static_content', group='js', filename='recheck-proxy.js')}}" defer></script>

<div class="edit-form monospaced-textarea">

    <div class="tabs collapsable">
        <ul>
            <li class="tab"><a href="#general">General</a></li>
            <li class="tab"><a href="#request">Request</a></li>
            {% if extra_tab_content %}
            <li class="tab"><a href="#extras_tab">{{ extra_tab_content }}</a></li>
            {% endif %}
            <li class="tab"><a id="browsersteps-tab" href="#browser-steps">Browser Steps</a></li>
        <!-- should goto extra forms? -->
            {% if watch['processor'] == 'text_json_diff' %}
            <li class="tab"><a id="visualselector-tab" href="#visualselector">Visual Filter Selector</a></li>
            <li class="tab" id="filters-and-triggers-tab"><a href="#filters-and-triggers">Filters &amp; Triggers</a></li>
            <li class="tab" id="conditions-tab"><a href="#conditions">Conditions</a></li>
            {% endif %}
            <li class="tab"><a href="#notifications">Notifications</a></li>
            <li class="tab"><a href="#stats">Stats</a></li>
        </ul>
    </div>

    <div class="box-wrap inner">
        <form class="pure-form pure-form-stacked"
              action="{{ url_for('ui.ui_edit.edit_page', uuid=uuid, next = request.args.get('next'), unpause_on_save = request.args.get('unpause_on_save'), tag = request.args.get('tag')) }}" method="POST">
             <input type="hidden" name="csrf_token" value="{{ csrf_token() }}">

            <div class="tab-pane-inner" id="general">
                <fieldset>
                    <div class="pure-control-group">
                        {{ render_field(form.url, placeholder="https://...", required=true, class="m-d") }}
                        <div class="pure-form-message">Some sites use JavaScript to create the content, for this you should <a href="https://github.com/dgtlmoon/changedetection.io/wiki/Fetching-pages-with-WebDriver">use the Chrome/WebDriver Fetcher</a></div>
                        <div class="pure-form-message">Variables are supported in the URL (<a href="https://github.com/dgtlmoon/changedetection.io/wiki/Handling-variables-in-the-watched-URL">help and examples here</a>).</div>
                    </div>
                    <div class="pure-control-group inline-radio">
                        {{ render_field(form.processor) }}
                    </div>
                    <div class="pure-control-group">
                        {{ render_field(form.title, class="m-d") }}
                    </div>
                    <div class="pure-control-group">
                        {{ render_field(form.tags) }}
                        <span class="pure-form-message-inline">Organisational tag/group name used in the main listing page</span>
                    </div>
                    <div class="pure-control-group time-between-check border-fieldset">

                        {{ render_checkbox_field(form.time_between_check_use_default, class="use-default-timecheck") }}
                        <br>
                        <div id="time-check-widget-wrapper">
                            {{ render_field(form.time_between_check, class="time-check-widget") }}

                            <span class="pure-form-message-inline">
                             The interval/amount of time between each check.
                            </span>
                        </div>
                        <div id="time-between-check-schedule">
                            <!-- Start Time and End Time -->
                            <div id="limit-between-time">
                                {{ render_time_schedule_form(form, available_timezones, timezone_default_config) }}
                            </div>
                        </div>
<br>
              </div>
                    <div class="pure-control-group">
                        {{ render_checkbox_field(form.extract_title_as_title) }}
                    </div>
                    <div class="pure-control-group">
                        {{ render_checkbox_field(form.filter_failure_notification_send) }}
                        <span class="pure-form-message-inline">
                         Sends a notification when the filter can no longer be seen on the page, good for knowing when the page changed and your filter will not work anymore.
                        </span>
                    </div>
                </fieldset>
            </div>

            <div class="tab-pane-inner" id="request">
                    <div class="pure-control-group inline-radio">
                        {{ render_field(form.fetch_backend, class="fetch-backend") }}
                        <span class="pure-form-message-inline">
                            <p>Use the <strong>Basic</strong> method (default) where your watched site doesn't need Javascript to render.</p>
                            <p>The <strong>Chrome/Javascript</strong> method requires a network connection to a running WebDriver+Chrome server, set by the ENV var 'WEBDRIVER_URL'. </p>
                            Tip: <a href="https://github.com/dgtlmoon/changedetection.io/wiki/Proxy-configuration#brightdata-proxy-support">Connect using Bright Data and Oxylabs Proxies, find out more here.</a>
                        </span>
                    </div>
                {% if form.proxy %}
                    <div class="pure-control-group inline-radio">
                          <div>{{ form.proxy.label }} <a href="" id="check-all-proxies" class="pure-button button-secondary button-xsmall" >Check/Scan all</a></div>
                          <div>{{ form.proxy(class="fetch-backend-proxy") }}</div>
                        <span class="pure-form-message-inline">
                        Choose a proxy for this watch
                        </span>
                    </div>
                {% endif %}

                <!-- webdriver always -->
                <fieldset data-visible-for="fetch_backend=html_webdriver"  style="display: none;">
                    <div class="pure-control-group">
                        {{ render_field(form.webdriver_delay) }}
                        <div class="pure-form-message-inline">
                            <strong>If you're having trouble waiting for the page to be fully rendered (text missing etc), try increasing the 'wait' time here.</strong>
                            <br>
                            This will wait <i>n</i> seconds before extracting the text.
                            {% if using_global_webdriver_wait %}
                            <br><strong>Using the current global default settings</strong>
                            {% endif %}
                        </div>
                    </div>
                    <div class="pure-control-group">
                        <a class="pure-button button-secondary button-xsmall show-advanced">Show advanced options</a>
                    </div>
                    <div class="advanced-options"  style="display: none;">
                        {{ render_field(form.webdriver_js_execute_code) }}
                        <div class="pure-form-message-inline">
                            Run this code before performing change detection, handy for filling in fields and other
                            actions <a
                                href="https://github.com/dgtlmoon/changedetection.io/wiki/Run-JavaScript-before-change-detection">More
                            help and examples here</a>
                        </div>
                    </div>
                </fieldset>
                <!-- html requests always -->
                <fieldset data-visible-for="fetch_backend=html_requests">
                    <div class="pure-control-group">
                        <a class="pure-button button-secondary button-xsmall show-advanced">Show advanced options</a>
                    </div>
                    <div class="advanced-options"  style="display: none;">
                        <div class="pure-control-group" id="request-method">
                            {{ render_field(form.method) }}
                        </div>
                        <div id="request-body">
                                            {{ render_field(form.body, rows=7, placeholder="Example
{
   \"name\":\"John\",
   \"age\":30,
   \"car\":null,
   \"year\":{% now 'Europe/Berlin', '%Y' %}
}") }}
                        </div>
                        <div class="pure-form-message">Variables are supported in the request body (<a href="https://github.com/dgtlmoon/changedetection.io/wiki/Handling-variables-in-the-watched-URL">help and examples here</a>).</div>
                    </div>
                </fieldset>
            <!-- hmm -->
                <div class="pure-control-group advanced-options"  style="display: none;">
                    {{ render_field(form.headers, rows=7, placeholder="Example
Cookie: foobar
User-Agent: wonderbra 1.0
Math: {{ 1 + 1 }}") }}
                        <div class="pure-form-message">Variables are supported in the request header values (<a href="https://github.com/dgtlmoon/changedetection.io/wiki/Handling-variables-in-the-watched-URL">help and examples here</a>).</div>
                        <div class="pure-form-message-inline">
                            {% if has_extra_headers_file %}
                                <strong>Alert! Extra headers file found and will be added to this watch!</strong>
                            {% else %}
                                Headers can be also read from a file in your data-directory <a href="https://github.com/dgtlmoon/changedetection.io/wiki/Adding-headers-from-an-external-file">Read more here</a>
                            {% endif %}
                            <br>
                            (Not supported by Selenium browser)
                        </div>
                    </div>
            <fieldset data-visible-for="fetch_backend=html_requests fetch_backend=html_webdriver" >
                    <div class="pure-control-group inline-radio advanced-options"  style="display: none;">
                    {{ render_checkbox_field(form.ignore_status_codes) }}
                    </div>
            </fieldset>
            </div>

            <div class="tab-pane-inner" id="browser-steps">
            {% if watch_needs_selenium_or_playwright %}
                {# Only works with playwright #}
                {% if system_has_playwright_configured %}
                <img class="beta-logo" src="{{url_for('static_content', group='images', filename='beta-logo.png')}}" alt="New beta functionality">
                <fieldset>
                    <div class="pure-control-group">
                        <!--
                        Too hard right now, better to just send the events to the fetcher for now and leave it in the final screenshot
                        and/or report an error
                        <a id="play-steps" class="pure-button button-secondary button-xsmall" style="font-size: 70%">Play steps  ▶</a>
                        -->

                        <!---  Do this later -->
                        <div class="checkbox" style="display: none;">
                            <input type=checkbox id="include_text_elements" > <label for="include_text_elements">Turn on text finder</label>
                        </div>

                        <div id="loading-status-text" style="display: none;">Please wait, first browser step can take a little time to load..<div class="spinner"></div></div>
                        <div class="flex-wrapper" >

                            <div id="browser-steps-ui" class="noselect">
                                <div class="noselect"  id="browsersteps-selector-wrapper" style="width: 100%">
                                    <span class="loader" >
                                        <span id="browsersteps-click-start">
                                            <h2 >Click here to Start</h2>
                                            <svg style="height: 3.5rem;" version="1.1" viewBox="0 0 32 32"  xml:space="preserve" xmlns="http://www.w3.org/2000/svg" xmlns:xlink="http://www.w3.org/1999/xlink"><g id="start"/><g id="play_x5F_alt"><path d="M16,0C7.164,0,0,7.164,0,16s7.164,16,16,16s16-7.164,16-16S24.836,0,16,0z M10,24V8l16.008,8L10,24z" style="fill: var(--color-grey-400);"/></g></svg><br>
                                            Please allow 10-15 seconds for the browser to connect.<br>
                                        </span>
                                        <div class="spinner"  style="display: none;"></div>
                                    </span>
                                    <img class="noselect" id="browsersteps-img" src="" style="max-width: 100%; width: 100%;" >
                                    <canvas  class="noselect" id="browsersteps-selector-canvas" style="max-width: 100%; width: 100%;"></canvas>
                                </div>
                            </div>
                            <div id="browser-steps-fieldlist" >
                                <span id="browser-seconds-remaining">Loading</span> <span style="font-size: 80%;"> (<a target="newwindow" href="https://github.com/dgtlmoon/changedetection.io/pull/478/files#diff-1a79d924d1840c485238e66772391268a89c95b781d69091384cf1ea1ac146c9R4">?</a>) </span>
                                {{ render_field(form.browser_steps) }}
                            </div>
                        </div>
                    </div>
                </fieldset>
                {% else %}
                    {# it's configured to use selenium or chrome but system says its not configured #}
                    {{ playwright_warning() }}
                    {% if system_has_webdriver_configured %}
                        <strong>Selenium/Webdriver cant be used here because it wont fetch screenshots reliably.</strong>
                    {% endif %}
                {% endif %}
            {% else %}
                {# "This functionality needs chrome.." #}
                {{ only_playwright_type_watches_warning() }}
            {% endif %}
            </div>


            <div class="tab-pane-inner" id="notifications">
                <fieldset>
                    <div  class="pure-control-group inline-radio">
                      {{ render_checkbox_field(form.notification_muted) }}
                    </div>
                    {% if watch_needs_selenium_or_playwright %}
                    <div class="pure-control-group inline-radio">
                      {{ render_checkbox_field(form.notification_screenshot) }}
                        <span class="pure-form-message-inline">
                            <strong>Use with caution!</strong> This will easily fill up your email storage quota or flood other storages.
                        </span>
                    </div>
                    {% endif %}
                    <div class="field-group" id="notification-field-group">
                        {% if has_default_notification_urls %}
                        <div class="inline-warning">
                            <img class="inline-warning-icon" src="{{url_for('static_content', group='images', filename='notice.svg')}}" alt="Look out!" title="Lookout!" >
                            There are <a href="{{ url_for('settings.settings_page')}}#notifications">system-wide notification URLs enabled</a>, this form will override notification settings for this watch only &dash; an empty Notification URL list here will still send notifications.
                        </div>
                        {% endif %}
                        <a href="#notifications" id="notification-setting-reset-to-default" class="pure-button button-xsmall" style="right: 20px; top: 20px; position: absolute; background-color: #5f42dd; border-radius: 4px; font-size: 70%; color: #fff">Use system defaults</a>
                        {{ render_common_settings_form(form, emailprefix, settings_application, extra_notification_token_placeholder_info) }}
                    </div>
                </fieldset>
            </div>

            {% if watch['processor'] == 'text_json_diff' %}

            <div class="tab-pane-inner" id="conditions">
                    <script>
                        const verify_condition_rule_url="{{url_for('conditions.verify_condition_single_rule', watch_uuid=uuid)}}";
                    </script>
                <div class="pure-control-group">
                    {{ render_field(form.conditions_match_logic) }}
                    {{ render_conditions_fieldlist_of_formfields_as_table(form.conditions) }}
                    <div class="pure-form-message-inline">

                        <p id="verify-state-text">Use the verify (✓) button to test if a condition passes against the current snapshot.</p>
                       Read a quick tutorial about <a href="https://changedetection.io/tutorial/conditional-actions-web-page-changes">using conditional web page changes here</a>.<br>
                    </div>
                </div>
            </div>
            <div class="tab-pane-inner" id="filters-and-triggers">
                <span id="activate-text-preview" class="pure-button pure-button-primary button-xsmall">Activate preview</span>
              <div>
              <div id="edit-text-filter">
                    <div class="pure-control-group" id="pro-tips">
                            <strong>Pro-tips:</strong><br>
                            <ul>
                                <li>
                                    Use the preview page to see your filters and triggers highlighted.
                                </li>
                                <li>
                                    Some sites use JavaScript to create the content, for this you should <a href="https://github.com/dgtlmoon/changedetection.io/wiki/Fetching-pages-with-WebDriver">use the Chrome/WebDriver Fetcher</a>
                                </li>
                            </ul>
                    </div>

{% include "edit/include_subtract.html" %}
                <div class="text-filtering border-fieldset">
                <fieldset class="pure-group" id="text-filtering-type-options">
                    <h3>Text filtering</h3>
                        Limit trigger/ignore/block/extract to;<br>
                        {{ render_checkbox_field(form.filter_text_added) }}
                        {{ render_checkbox_field(form.filter_text_replaced) }}
                        {{ render_checkbox_field(form.filter_text_removed) }}
                    <span class="pure-form-message-inline">Note: Depending on the length and similarity of the text on each line, the algorithm may consider an <strong>addition</strong> instead of <strong>replacement</strong> for example.</span><br>
                    <span class="pure-form-message-inline">&nbsp;So it's always better to select <strong>Added</strong>+<strong>Replaced</strong> when you're interested in new content.</span><br>
                    <span class="pure-form-message-inline">&nbsp;When content is merely moved in a list, it will also trigger an <strong>addition</strong>, consider enabling <code><strong>Only trigger when unique lines appear</strong></code></span>
                </fieldset>
                <fieldset class="pure-control-group">
                    {{ render_checkbox_field(form.check_unique_lines) }}
                    <span class="pure-form-message-inline">Good for websites that just move the content around, and you want to know when NEW content is added, compares new lines against all history for this watch.</span>
                </fieldset>
                <fieldset class="pure-control-group">
                    {{ render_checkbox_field(form.remove_duplicate_lines) }}
                    <span class="pure-form-message-inline">Remove duplicate lines of text</span>
                </fieldset>
                <fieldset class="pure-control-group">
                    {{ render_checkbox_field(form.sort_text_alphabetically) }}
                    <span class="pure-form-message-inline">Helps reduce changes detected caused by sites shuffling lines around, combine with <i>check unique lines</i> below.</span>
                </fieldset>
                <fieldset class="pure-control-group">
                    {{ render_checkbox_field(form.trim_text_whitespace) }}
                    <span class="pure-form-message-inline">Remove any whitespace before and after each line of text</span>
                </fieldset>
                {% include "edit/text-options.html" %}
                </div>
              </div>
              <div id="text-preview" style="display: none;" >
                    <script>
                        const preview_text_edit_filters_url="{{url_for('ui.ui_edit.watch_get_preview_rendered', uuid=uuid)}}";
                    </script>
                    <br>
                    {#<div id="text-preview-controls"><span id="text-preview-refresh" class="pure-button button-xsmall">Refresh</span></div>#}
                    <div class="minitabs-wrapper">
                      <div class="minitabs-content">
                          <div id="text-preview-inner" class="monospace-preview">
                              <p>Loading...</p>
                          </div>
                          <div id="text-preview-before-inner" style="display: none;" class="monospace-preview">
                              <p>Loading...</p>
                          </div>
                      </div>
                    </div>
            </div>
          </div>
        </div>

        {% endif %}
        {# rendered sub Template #}
        {% if extra_form_content %}
            <div class="tab-pane-inner" id="extras_tab">
            {{ extra_form_content|safe }}
            </div>
        {% endif %}
            {% if watch['processor'] == 'text_json_diff' %}
            <div class="tab-pane-inner visual-selector-ui" id="visualselector">
                <img class="beta-logo" src="{{url_for('static_content', group='images', filename='beta-logo.png')}}" alt="New beta functionality">

                <fieldset>
                    <div class="pure-control-group">
                        {% if watch_needs_selenium_or_playwright %}
                            {% if system_has_playwright_configured %}
                                {%  if visual_selector_data_ready %}
                            <span class="pure-form-message-inline" id="visual-selector-heading">
                                The Visual Selector tool lets you select the <i>text</i> elements that will be used for the change detection. It automatically fills-in the filters in the "CSS/JSONPath/JQ/XPath Filters" box of the <a href="#filters-and-triggers">Filters & Triggers</a> tab. Use <strong>Shift+Click</strong> to select multiple items.
                            </span>

                            <div id="selector-header">
                                <a id="clear-selector" class="pure-button button-secondary button-xsmall" style="font-size: 70%">Clear selection</a>
                                <i class="fetching-update-notice" style="font-size: 80%;">One moment, fetching screenshot and element information..</i>
                            </div>
                            <div id="selector-wrapper" style="display: none">
                                <!-- request the screenshot and get the element offset info ready -->
                                <!-- use img src ready load to know everything is ready to map out -->
                                <!-- @todo: maybe something interesting like a field to select 'elements that contain text... and their parents n' -->
                                <img id="selector-background" >
                                <canvas id="selector-canvas"></canvas>
                            </div>
                            <div id="selector-current-xpath" style="overflow-x: hidden"><strong>Currently:</strong>&nbsp;<span class="text">Loading...</span></div>
                            {% else %}
                                <strong>Error, The Visual selector data is not ready, it needs to complete atleast one fetch, please queue the item and reload.</strong>
                            {% endif %}
                        {% else %}
                            {# The watch needed chrome but system says that playwright is not ready #}
                            {{ playwright_warning() }}
                        {% endif %}
                            {% if system_has_webdriver_configured %}
                                <strong>Selenium/Webdriver cant be used here because it wont fetch screenshots reliably.</strong>
                            {% endif %}
                    {% else %}
                        {# "This functionality needs chrome.." #}
                        {{ only_playwright_type_watches_warning() }}
                    {% endif %}
                    </div>
                </fieldset>
            </div>
            {% endif %}
            <div class="tab-pane-inner" id="stats">
                <div class="pure-control-group">
                    <style>
                    #stats-table tr > td:first-child {
                        font-weight: bold;
                    }
                    </style>
                    <table class="pure-table" id="stats-table">
                        <tbody>
                        <tr>
                            <td>Check count</td>
                            <td>{{ "{:,}".format( watch.check_count) }}</td>
                        </tr>
                        <tr>
                            <td>Consecutive filter failures</td>
                            <td>{{ "{:,}".format( watch.consecutive_filter_failures) }}</td>
                        </tr>
                        <tr>
                            <td>History length</td>
                            <td>{{ "{:,}".format(watch.history|length) }}</td>
                        </tr>
                        <tr>
                            <td>Last fetch duration</td>
                            <td>{{ watch.fetch_time }}s</td>
                        </tr>
                        <tr>
                            <td>Notification alert count</td>
                            <td>{{ watch.notification_alert_count }}</td>
                        </tr>
                        <tr>
                            <td>Server type reply</td>
                            <td>{{ watch.get('remote_server_reply') }}</td>
                        </tr>
                        </tbody>
                    </table>
<<<<<<< HEAD
                    
                    {% if ui_edit_stats_extras %}
                    <div class="plugin-stats-extras">
                        {{ ui_edit_stats_extras|safe }}
                    </div>
                    {% endif %}
=======
>>>>>>> 40ea2604
                    {% if watch.history_n %}
                        <p>
                             <a href="{{url_for('ui.ui_edit.watch_get_latest_html', uuid=uuid)}}" class="pure-button button-small">Download latest HTML snapshot</a>
                        </p>
                    {% endif %}

                </div>
            </div>
            <div id="actions">
                <div class="pure-control-group">
                    {{ render_button(form.save_button) }}
                    <a href="{{url_for('ui.form_delete', uuid=uuid)}}"
                       class="pure-button button-small button-error ">Delete</a>
                    {% if watch.history_n %}<a href="{{url_for('ui.clear_watch_history', uuid=uuid)}}"
                       class="pure-button button-small button-error ">Clear History</a>{% endif %}
                    <a href="{{url_for('ui.form_clone', uuid=uuid)}}"
                       class="pure-button button-small ">Clone &amp; Edit</a>
                </div>
            </div>
        </form>
    </div>
</div>

{% endblock %}<|MERGE_RESOLUTION|>--- conflicted
+++ resolved
@@ -453,15 +453,13 @@
                         </tr>
                         </tbody>
                     </table>
-<<<<<<< HEAD
-                    
+
                     {% if ui_edit_stats_extras %}
-                    <div class="plugin-stats-extras">
+                    <div class="plugin-stats-extras"> <!-- from pluggy plugin -->
                         {{ ui_edit_stats_extras|safe }}
                     </div>
                     {% endif %}
-=======
->>>>>>> 40ea2604
+
                     {% if watch.history_n %}
                         <p>
                              <a href="{{url_for('ui.ui_edit.watch_get_latest_html', uuid=uuid)}}" class="pure-button button-small">Download latest HTML snapshot</a>
