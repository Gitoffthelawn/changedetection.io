--- conflicted
+++ resolved
@@ -16,59 +16,50 @@
     __newest_history_key = None
     __history_n=0
     __base_config = {
-            #'history': {},  # Dict of timestamp and output stripped filename (removed)
-            #'newest_history_key': 0, (removed, taken from history.txt index)
-            'body': None,
-            'check_unique_lines': False, # On change-detected, compare against all history if its something new
-            'check_count': 0,
-            'consecutive_filter_failures': 0, # Every time the CSS/xPath filter cannot be located, reset when all is fine.
-            'extract_text': [],  # Extract text by regex after filters
-            'extract_title_as_title': False,
-            'fetch_backend': None,
-            'filter_failure_notification_send': strtobool(os.getenv('FILTER_FAILURE_NOTIFICATION_SEND_DEFAULT', 'True')),
-            'has_ldjson_price_data': None,
-            'track_ldjson_price_data': None,
-            'headers': {},  # Extra headers to send
-            'ignore_text': [],  # List of text to ignore when calculating the comparison checksum
-            'include_filters': [],
-            'last_checked': 0,
-            'last_error': False,
-            'last_viewed': 0,  # history key value of the last viewed via the [diff] link
-<<<<<<< HEAD
-            #'newest_history_key': 0,
-            'title': None,
-            'previous_md5_before_filters': False, # Used for skipping changedetection entirely
-            'previous_md5': False,
-            'uuid': str(uuid.uuid4()),
-            'headers': {},  # Extra headers to send
-            'body': None,
-=======
->>>>>>> 6562d6e0
-            'method': 'GET',
-             # Custom notification content
-            'notification_body': None,
-            'notification_format': default_notification_format_for_watch,
-            'notification_muted': False,
-            'notification_title': None,
-            'notification_screenshot': False, # Include the latest screenshot if available and supported by the apprise URL
-            'notification_urls': [],  # List of URLs to add to the notification Queue (Usually AppRise)
-            'paused': False,
-            'previous_md5': False,
-            'proxy': None, # Preferred proxy connection
-            'subtractive_selectors': [],
-            'tag': None,
-            'text_should_not_be_present': [], # Text that should not present
-            # Re #110, so then if this is set to None, we know to use the default value instead
-            # Requires setting to None on submit if it's the same as the default
-            # Should be all None by default, so we use the system default in this case.
-            'time_between_check': {'weeks': None, 'days': None, 'hours': None, 'minutes': None, 'seconds': None},
-            'title': None,
-            'trigger_text': [],  # List of text or regex to wait for until a change is detected
-            'url': None,
-            'uuid': str(uuid.uuid4()),
-            'webdriver_delay': None,
-            'webdriver_js_execute_code': None, # Run before change-detection
-        }
+        # 'history': {},  # Dict of timestamp and output stripped filename (removed)
+        # 'newest_history_key': 0, (removed, taken from history.txt index)
+        'body': None,
+        'check_unique_lines': False,  # On change-detected, compare against all history if its something new
+        'check_count': 0,
+        'consecutive_filter_failures': 0,  # Every time the CSS/xPath filter cannot be located, reset when all is fine.
+        'extract_text': [],  # Extract text by regex after filters
+        'extract_title_as_title': False,
+        'fetch_backend': None,
+        'filter_failure_notification_send': strtobool(os.getenv('FILTER_FAILURE_NOTIFICATION_SEND_DEFAULT', 'True')),
+        'has_ldjson_price_data': None,
+        'track_ldjson_price_data': None,
+        'headers': {},  # Extra headers to send
+        'ignore_text': [],  # List of text to ignore when calculating the comparison checksum
+        'include_filters': [],
+        'last_checked': 0,
+        'last_error': False,
+        'last_viewed': 0,  # history key value of the last viewed via the [diff] link
+        'method': 'GET',
+        # Custom notification content
+        'notification_body': None,
+        'notification_format': default_notification_format_for_watch,
+        'notification_muted': False,
+        'notification_title': None,
+        'notification_screenshot': False,  # Include the latest screenshot if available and supported by the apprise URL
+        'notification_urls': [],  # List of URLs to add to the notification Queue (Usually AppRise)
+        'paused': False,
+        'previous_md5': False,
+        'previous_md5_before_filters': False,  # Used for skipping changedetection entirely
+        'proxy': None,  # Preferred proxy connection
+        'subtractive_selectors': [],
+        'tag': None,
+        'text_should_not_be_present': [],  # Text that should not present
+        # Re #110, so then if this is set to None, we know to use the default value instead
+        # Requires setting to None on submit if it's the same as the default
+        # Should be all None by default, so we use the system default in this case.
+        'time_between_check': {'weeks': None, 'days': None, 'hours': None, 'minutes': None, 'seconds': None},
+        'title': None,
+        'trigger_text': [],  # List of text or regex to wait for until a change is detected
+        'url': None,
+        'uuid': str(uuid.uuid4()),
+        'webdriver_delay': None,
+        'webdriver_js_execute_code': None,  # Run before change-detection
+    }
     jitter_seconds = 0
 
     def __init__(self, *arg, **kw):
