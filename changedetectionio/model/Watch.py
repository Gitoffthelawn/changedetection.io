import os
import uuid as uuid_builder
from distutils.util import strtobool

minimum_seconds_recheck_time = int(os.getenv('MINIMUM_SECONDS_RECHECK_TIME', 60))
mtable = {'seconds': 1, 'minutes': 60, 'hours': 3600, 'days': 86400, 'weeks': 86400 * 7}

from changedetectionio.notification import (
    default_notification_body,
    default_notification_format,
    default_notification_title,
)


class model(dict):
    __newest_history_key = None
    __history_n=0
    __base_config = {
            'url': None,
            'tag': None,
            'last_checked': 0,
            'last_changed': 0,
            'paused': False,
            'last_viewed': 0,  # history key value of the last viewed via the [diff] link
            #'newest_history_key': 0,
            'title': None,
            'previous_md5': False,
            'uuid': str(uuid_builder.uuid4()),
            'headers': {},  # Extra headers to send
            'body': None,
            'method': 'GET',
            #'history': {},  # Dict of timestamp and output stripped filename
            'ignore_text': [],  # List of text to ignore when calculating the comparison checksum
            # Custom notification content
            'notification_urls': [],  # List of URLs to add to the notification Queue (Usually AppRise)
            'notification_title': default_notification_title,
            'notification_body': default_notification_body,
            'notification_format': default_notification_format,
            'css_filter': '',
            'extract_text': [],  # Extract text by regex after filters
            'subtractive_selectors': [],
            'trigger_text': [],  # List of text or regex to wait for until a change is detected
            'text_should_not_be_present': [], # Text that should not present
            'fetch_backend': None,
            'filter_failure_notification_send': strtobool(os.getenv('FILTER_FAILURE_NOTIFICATION_SEND_DEFAULT', 'True')),
            'consecutive_filter_failures': 0, # Every time the CSS/xPath filter cannot be located, reset when all is fine.
            'extract_title_as_title': False,
            'check_unique_lines': False, # On change-detected, compare against all history if its something new
            'trigger_add': True,
            'trigger_del': True,
            'proxy': None, # Preferred proxy connection
            # Re #110, so then if this is set to None, we know to use the default value instead
            # Requires setting to None on submit if it's the same as the default
            # Should be all None by default, so we use the system default in this case.
            'time_between_check': {'weeks': None, 'days': None, 'hours': None, 'minutes': None, 'seconds': None},
            'webdriver_delay': None,
            'webdriver_js_execute_code': None, # Run before change-detection
        }
    jitter_seconds = 0

    def __init__(self, *arg, **kw):
        import uuid
        self.update(self.__base_config)
        self.__datastore_path = kw['datastore_path']

        self['uuid'] = str(uuid.uuid4())

        del kw['datastore_path']

        if kw.get('default'):
            self.update(kw['default'])
            del kw['default']

        # goes at the end so we update the default object with the initialiser
        super(model, self).__init__(*arg, **kw)

    @property
    def viewed(self):
        if int(self['last_viewed']) >= int(self.newest_history_key) :
            return True

        return False

    @property
    def history_n(self):
        return self.__history_n

    @property
    def history(self):
        tmp_history = {}
        import logging
        import time

        # Read the history file as a dict
        fname = os.path.join(self.__datastore_path, self.get('uuid'), "history.txt")
        if os.path.isfile(fname):
            logging.debug("Reading history index " + str(time.time()))
            with open(fname, "r") as f:
                tmp_history = dict(i.strip().split(',', 2) for i in f.readlines())

        if len(tmp_history):
            self.__newest_history_key = list(tmp_history.keys())[-1]

        self.__history_n = len(tmp_history)

        return tmp_history

    @property
    def has_history(self):
        fname = os.path.join(self.__datastore_path, self.get('uuid'), "history.txt")
        return os.path.isfile(fname)

    # Returns the newest key, but if theres only 1 record, then it's counted as not being new, so return 0.
    @property
    def newest_history_key(self):
        if self.__newest_history_key is not None:
            return self.__newest_history_key

        if len(self.history) <= 1:
            return 0


        bump = self.history
        return self.__newest_history_key


    # Save some text file to the appropriate path and bump the history
    # result_obj from fetch_site_status.run()
    def save_history_text(self, contents, timestamp):
        import uuid
        from os import mkdir, path, unlink
        import logging

        output_path = "{}/{}".format(self.__datastore_path, self['uuid'])

        # Incase the operator deleted it, check and create.
        if not os.path.isdir(output_path):
            mkdir(output_path)

        snapshot_fname = "{}/{}.stripped.txt".format(output_path, uuid.uuid4())
        logging.debug("Saving history text {}".format(snapshot_fname))

        with open(snapshot_fname, 'wb') as f:
            f.write(contents)
            f.close()

        # Append to index
        # @todo check last char was \n
        index_fname = "{}/history.txt".format(output_path)
        with open(index_fname, 'a') as f:
            f.write("{},{}\n".format(timestamp, snapshot_fname))
            f.close()

        self.__newest_history_key = timestamp
        self.__history_n+=1

        #@todo bump static cache of the last timestamp so we dont need to examine the file to set a proper ''viewed'' status
        return snapshot_fname

    # Save previous text snapshot for diffing - used for calculating additions and deletions
    def save_previous_text(self, contents):
        import logging

        output_path = "{}/{}".format(self.__datastore_path, self['uuid'])

        # Incase the operator deleted it, check and create.
        if not os.path.isdir(output_path):
            os.mkdir(output_path)

        snapshot_fname = "{}/previous.txt".format(output_path)
        logging.debug("Saving previous text {}".format(snapshot_fname))

        with open(snapshot_fname, 'wb') as f:
            f.write(contents)

        return snapshot_fname

    # Get previous text snapshot for diffing - used for calculating additions and deletions
    def get_previous_text(self):
        from os import path

        output_path = "{}/{}".format(self.__datastore_path, self['uuid'])

        snapshot_fname = "{}/previous.txt".format(output_path)
        if self.history_n < 1:
            return ""

        with open(snapshot_fname, 'rb') as f:
            contents = f.read()

        return contents

    @property
    def has_empty_checktime(self):
        # using all() + dictionary comprehension
        # Check if all values are 0 in dictionary
        res = all(x == None or x == False or x==0 for x in self.get('time_between_check', {}).values())
        return res

    def threshold_seconds(self):
        seconds = 0
        for m, n in mtable.items():
            x = self.get('time_between_check', {}).get(m, None)
            if x:
                seconds += x * n
        return seconds

    # Iterate over all history texts and see if something new exists
    def lines_contain_something_unique_compared_to_history(self, lines=[]):
        local_lines = set([l.decode('utf-8').strip().lower() for l in lines])

        # Compare each lines (set) against each history text file (set) looking for something new..
        existing_history = set({})
        for k, v in self.history.items():
            alist = set([line.decode('utf-8').strip().lower() for line in open(v, 'rb')])
            existing_history = existing_history.union(alist)
<<<<<<< HEAD

        # Check that everything in local_lines(new stuff) already exists in existing_history - it should
        # if not, something new happened
        return not local_lines.issubset(existing_history)

    # Get diff types (addition, deletion, modification) from the previous snapshot and new_text
    # uses similar algorithm to customSequenceMatcher in diff.py
    # Returns a dict of diff types and wether they are present in the diff
    def get_diff_types(self, new_text):
        import difflib

        diff_types = {
            'add': False,
            'del': False,
        }

        # get diff types using difflib
        cruncher = difflib.SequenceMatcher(isjunk=lambda x: x in " \\t", a=str(self.get_previous_text()), b=str(new_text))

        for tag, alo, ahi, blo, bhi in cruncher.get_opcodes():
            if tag == 'delete':
                diff_types["del"] = True
            elif tag == 'insert':
                diff_types["add"] = True

        return diff_types
=======

        # Check that everything in local_lines(new stuff) already exists in existing_history - it should
        # if not, something new happened
        return not local_lines.issubset(existing_history)
>>>>>>> 488699b7
<|MERGE_RESOLUTION|>--- conflicted
+++ resolved
@@ -214,7 +214,6 @@
         for k, v in self.history.items():
             alist = set([line.decode('utf-8').strip().lower() for line in open(v, 'rb')])
             existing_history = existing_history.union(alist)
-<<<<<<< HEAD
 
         # Check that everything in local_lines(new stuff) already exists in existing_history - it should
         # if not, something new happened
@@ -241,9 +240,3 @@
                 diff_types["add"] = True
 
         return diff_types
-=======
-
-        # Check that everything in local_lines(new stuff) already exists in existing_history - it should
-        # if not, something new happened
-        return not local_lines.issubset(existing_history)
->>>>>>> 488699b7
