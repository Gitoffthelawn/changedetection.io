import os
import uuid as uuid_builder
from distutils.util import strtobool

minimum_seconds_recheck_time = int(os.getenv('MINIMUM_SECONDS_RECHECK_TIME', 60))
mtable = {'seconds': 1, 'minutes': 60, 'hours': 3600, 'days': 86400, 'weeks': 86400 * 7}

from changedetectionio.notification import (
    default_notification_body,
    default_notification_format,
    default_notification_title,
)


class model(dict):
    __newest_history_key = None
    __history_n=0
    __base_config = {
            'url': None,
            'tag': None,
            'last_checked': 0,
            'paused': False,
            'last_viewed': 0,  # history key value of the last viewed via the [diff] link
            #'newest_history_key': 0,
            'title': None,
            'previous_md5': False,
            'uuid': str(uuid_builder.uuid4()),
            'headers': {},  # Extra headers to send
            'body': None,
            'method': 'GET',
            #'history': {},  # Dict of timestamp and output stripped filename
            'ignore_text': [],  # List of text to ignore when calculating the comparison checksum
            # Custom notification content
            'notification_urls': [],  # List of URLs to add to the notification Queue (Usually AppRise)
            'notification_title': default_notification_title,
            'notification_body': default_notification_body,
            'notification_format': default_notification_format,
            'notification_muted': False,
            'css_filter': '',
            'last_error': False,
            'extract_text': [],  # Extract text by regex after filters
            'subtractive_selectors': [],
            'trigger_text': [],  # List of text or regex to wait for until a change is detected
            'text_should_not_be_present': [], # Text that should not present
            'fetch_backend': None,
            'filter_failure_notification_send': strtobool(os.getenv('FILTER_FAILURE_NOTIFICATION_SEND_DEFAULT', 'True')),
            'consecutive_filter_failures': 0, # Every time the CSS/xPath filter cannot be located, reset when all is fine.
            'extract_title_as_title': False,
            'check_unique_lines': False, # On change-detected, compare against all history if its something new
            'trigger_add': True,
            'trigger_del': True,
            'proxy': None, # Preferred proxy connection
            # Re #110, so then if this is set to None, we know to use the default value instead
            # Requires setting to None on submit if it's the same as the default
            # Should be all None by default, so we use the system default in this case.
            'time_between_check': {'weeks': None, 'days': None, 'hours': None, 'minutes': None, 'seconds': None},
            'webdriver_delay': None,
            'webdriver_js_execute_code': None, # Run before change-detection
        }
    jitter_seconds = 0

    def __init__(self, *arg, **kw):

        self.update(self.__base_config)
        self.__datastore_path = kw['datastore_path']

        self['uuid'] = str(uuid_builder.uuid4())

        del kw['datastore_path']

        if kw.get('default'):
            self.update(kw['default'])
            del kw['default']

        # Be sure the cached timestamp is ready
        bump = self.history

        # Goes at the end so we update the default object with the initialiser
        super(model, self).__init__(*arg, **kw)

    @property
    def viewed(self):
        if int(self['last_viewed']) >= int(self.newest_history_key) :
            return True

        return False

    def ensure_data_dir_exists(self):
        target_path = os.path.join(self.__datastore_path, self['uuid'])
        if not os.path.isdir(target_path):
            print ("> Creating data dir {}".format(target_path))
            os.mkdir(target_path)

    @property
    def label(self):
        # Used for sorting
        if self['title']:
            return self['title']
        return self['url']

    @property
    def last_changed(self):
        # last_changed will be the newest snapshot, but when we have just one snapshot, it should be 0
        if self.__history_n <= 1:
            return 0
        if self.__newest_history_key:
            return int(self.__newest_history_key)
        return 0

    @property
    def history_n(self):
        return self.__history_n

    @property
    def history(self):
        tmp_history = {}
        import logging
        import time

        # Read the history file as a dict
        fname = os.path.join(self.__datastore_path, self.get('uuid'), "history.txt")
        if os.path.isfile(fname):
            logging.debug("Reading history index " + str(time.time()))
            with open(fname, "r") as f:
                tmp_history = dict(i.strip().split(',', 2) for i in f.readlines())

        if len(tmp_history):
            self.__newest_history_key = list(tmp_history.keys())[-1]

        self.__history_n = len(tmp_history)

        return tmp_history

    @property
    def has_history(self):
        fname = os.path.join(self.__datastore_path, self.get('uuid'), "history.txt")
        return os.path.isfile(fname)

    # Returns the newest key, but if theres only 1 record, then it's counted as not being new, so return 0.
    @property
    def newest_history_key(self):
        if self.__newest_history_key is not None:
            return self.__newest_history_key

        if len(self.history) <= 1:
            return 0


        bump = self.history
        return self.__newest_history_key

    # Save some text file to the appropriate path and bump the history
    # result_obj from fetch_site_status.run()
    def save_history_text(self, contents, timestamp):
        import uuid
        import logging

        output_path = "{}/{}".format(self.__datastore_path, self['uuid'])

        self.ensure_data_dir_exists()

        snapshot_fname = "{}/{}.stripped.txt".format(output_path, uuid.uuid4())
        logging.debug("Saving history text {}".format(snapshot_fname))

        with open(snapshot_fname, 'wb') as f:
            f.write(contents)
            f.close()

        # Append to index
        # @todo check last char was \n
        index_fname = "{}/history.txt".format(output_path)
        with open(index_fname, 'a') as f:
            f.write("{},{}\n".format(timestamp, snapshot_fname))
            f.close()

        self.__newest_history_key = timestamp
        self.__history_n+=1

        #@todo bump static cache of the last timestamp so we dont need to examine the file to set a proper ''viewed'' status
        return snapshot_fname

    # Save previous text snapshot for diffing - used for calculating additions and deletions
    def save_previous_text(self, contents):
        import logging

        output_path = "{}/{}".format(self.__datastore_path, self['uuid'])

        # Incase the operator deleted it, check and create.
        if not os.path.isdir(output_path):
            os.mkdir(output_path)

        snapshot_fname = "{}/previous.txt".format(output_path)
        logging.debug("Saving previous text {}".format(snapshot_fname))

        with open(snapshot_fname, 'wb') as f:
            f.write(contents)

        return snapshot_fname

    # Get previous text snapshot for diffing - used for calculating additions and deletions
    def get_previous_text(self):
        from os import path

        output_path = "{}/{}".format(self.__datastore_path, self['uuid'])

        snapshot_fname = "{}/previous.txt".format(output_path)
        if self.history_n < 1:
            return ""

        with open(snapshot_fname, 'rb') as f:
            contents = f.read()

        return contents

    @property
    def has_empty_checktime(self):
        # using all() + dictionary comprehension
        # Check if all values are 0 in dictionary
        res = all(x == None or x == False or x==0 for x in self.get('time_between_check', {}).values())
        return res

    def threshold_seconds(self):
        seconds = 0
        for m, n in mtable.items():
            x = self.get('time_between_check', {}).get(m, None)
            if x:
                seconds += x * n
        return seconds

    # Iterate over all history texts and see if something new exists
    def lines_contain_something_unique_compared_to_history(self, lines: list):
        local_lines = set([l.decode('utf-8').strip().lower() for l in lines])

        # Compare each lines (set) against each history text file (set) looking for something new..
        existing_history = set({})
        for k, v in self.history.items():
            alist = set([line.decode('utf-8').strip().lower() for line in open(v, 'rb')])
            existing_history = existing_history.union(alist)

        # Check that everything in local_lines(new stuff) already exists in existing_history - it should
        # if not, something new happened
        return not local_lines.issubset(existing_history)

<<<<<<< HEAD
    # Get diff types (addition, deletion, modification) from the previous snapshot and new_text
    # uses similar algorithm to customSequenceMatcher in diff.py
    # Returns a dict of diff types and wether they are present in the diff
    def get_diff_types(self, new_text):
        import difflib

        diff_types = {
            'add': False,
            'del': False,
        }

        # get diff types using difflib
        cruncher = difflib.SequenceMatcher(isjunk=lambda x: x in " \\t", a=str(self.get_previous_text()), b=str(new_text))

        for tag, alo, ahi, blo, bhi in cruncher.get_opcodes():
            if tag == 'delete':
                diff_types["del"] = True
            elif tag == 'insert':
                diff_types["add"] = True
            elif tag == 'replace':
                diff_types["del"] = True
                diff_types["add"] = True

        return diff_types
=======
    def get_screenshot(self):
        fname = os.path.join(self.__datastore_path, self['uuid'], "last-screenshot.png")
        if os.path.isfile(fname):
            return fname

        return False

    def __get_file_ctime(self, filename):
        fname = os.path.join(self.__datastore_path, self['uuid'], filename)
        if os.path.isfile(fname):
            return int(os.path.getmtime(fname))
        return False

    @property
    def error_text_ctime(self):
        return self.__get_file_ctime('last-error.txt')

    @property
    def snapshot_text_ctime(self):
        if self.history_n==0:
            return False

        timestamp = list(self.history.keys())[-1]
        return int(timestamp)

    @property
    def snapshot_screenshot_ctime(self):
        return self.__get_file_ctime('last-screenshot.png')

    @property
    def snapshot_error_screenshot_ctime(self):
        return self.__get_file_ctime('last-error-screenshot.png')

    def get_error_text(self):
        """Return the text saved from a previous request that resulted in a non-200 error"""
        fname = os.path.join(self.__datastore_path, self['uuid'], "last-error.txt")
        if os.path.isfile(fname):
            with open(fname, 'r') as f:
                return f.read()
        return False

    def get_error_snapshot(self):
        """Return path to the screenshot that resulted in a non-200 error"""
        fname = os.path.join(self.__datastore_path, self['uuid'], "last-error-screenshot.png")
        if os.path.isfile(fname):
            return fname
        return False
>>>>>>> 5494e61a
<|MERGE_RESOLUTION|>--- conflicted
+++ resolved
@@ -241,7 +241,6 @@
         # if not, something new happened
         return not local_lines.issubset(existing_history)
 
-<<<<<<< HEAD
     # Get diff types (addition, deletion, modification) from the previous snapshot and new_text
     # uses similar algorithm to customSequenceMatcher in diff.py
     # Returns a dict of diff types and wether they are present in the diff
@@ -266,7 +265,7 @@
                 diff_types["add"] = True
 
         return diff_types
-=======
+
     def get_screenshot(self):
         fname = os.path.join(self.__datastore_path, self['uuid'], "last-screenshot.png")
         if os.path.isfile(fname):
@@ -313,5 +312,4 @@
         fname = os.path.join(self.__datastore_path, self['uuid'], "last-error-screenshot.png")
         if os.path.isfile(fname):
             return fname
-        return False
->>>>>>> 5494e61a
+        return False