from abc import abstractmethod
import os
import hashlib
import re
from changedetectionio import content_fetcher
from copy import deepcopy
from distutils.util import strtobool

class difference_detection_processor():

<<<<<<< HEAD
    def __init__(self, *args, **kwargs):
=======
    datastore = None
    fetcher = None
    screenshot = None
    xpath_data = None
    browser_steps = None

    def __init__(self, *args, datastore, watch_uuid, **kwargs):
>>>>>>> 0bcbcb80
        super().__init__(*args, **kwargs)
        self.datastore = datastore
        self.watch = deepcopy(self.datastore.data['watching'].get(watch_uuid))

    def call_browser(self):

        # Protect against file:// access
        if re.search(r'^file://', self.watch.get('url', '').strip(), re.IGNORECASE):
            if not strtobool(os.getenv('ALLOW_FILE_URI', 'false')):
                raise Exception(
                    "file:// type access is denied for security reasons."
                )

        url = self.watch.link

        # Requests, playwright, other browser via wss:// etc, fetch_extra_something
        prefer_fetch_backend = self.watch.get('fetch_backend', 'system')

        # Proxy ID "key"
        preferred_proxy_id = self.datastore.get_preferred_proxy_for_watch(uuid=self.watch.get('uuid'))

        # Pluggable content self.fetcher
        if not prefer_fetch_backend or prefer_fetch_backend == 'system':
            prefer_fetch_backend = self.datastore.data['settings']['application'].get('fetch_backend')

        # Grab the right kind of 'fetcher', (playwright, requests, etc)
        if hasattr(content_fetcher, prefer_fetch_backend):
            fetcher_obj = getattr(content_fetcher, prefer_fetch_backend)
        else:
            # If the klass doesnt exist, just use a default
            fetcher_obj = getattr(content_fetcher, "html_requests")


        proxy_url = None
        if preferred_proxy_id:
            proxy_url = self.datastore.proxy_list.get(preferred_proxy_id).get('url')
            print(f"Using proxy Key: {preferred_proxy_id} as Proxy URL {proxy_url}")

        # Now call the fetcher (playwright/requests/etc) with arguments that only a fetcher would need.
        self.fetcher = fetcher_obj(proxy_override=proxy_url,
                                   #browser_url_extra/configurable browser url=...
                                   )

        if self.watch.has_browser_steps:
            self.fetcher.browser_steps = self.watch.get('browser_steps', [])
            self.fetcher.browser_steps_screenshot_path = os.path.join(self.datastore.datastore_path, self.watch.get('uuid'))

        # Tweak the base config with the per-watch ones
        request_headers = self.watch.get('headers', [])
        request_headers.update(self.datastore.get_all_base_headers())
        request_headers.update(self.datastore.get_all_headers_in_textfile_for_watch(uuid=self.watch.get('uuid')))

        # https://github.com/psf/requests/issues/4525
        # Requests doesnt yet support brotli encoding, so don't put 'br' here, be totally sure that the user cannot
        # do this by accident.
        if 'Accept-Encoding' in request_headers and "br" in request_headers['Accept-Encoding']:
            request_headers['Accept-Encoding'] = request_headers['Accept-Encoding'].replace(', br', '')

        timeout = self.datastore.data['settings']['requests'].get('timeout')

        request_body = self.watch.get('body')
        request_method = self.watch.get('method')
        ignore_status_codes = self.watch.get('ignore_status_codes', False)

        # Configurable per-watch or global extra delay before extracting text (for webDriver types)
        system_webdriver_delay = self.datastore.data['settings']['application'].get('webdriver_delay', None)
        if self.watch.get('webdriver_delay'):
            self.fetcher.render_extract_delay = self.watch.get('webdriver_delay')
        elif system_webdriver_delay is not None:
            self.fetcher.render_extract_delay = system_webdriver_delay

        if self.watch.get('webdriver_js_execute_code') is not None and self.watch.get('webdriver_js_execute_code').strip():
            self.fetcher.webdriver_js_execute_code = self.watch.get('webdriver_js_execute_code')

        # Requests for PDF's, images etc should be passwd the is_binary flag
        is_binary = self.watch.is_pdf

        # And here we go! call the right browser with browser-specific settings
        self.fetcher.run(url, timeout, request_headers, request_body, request_method, ignore_status_codes, self.watch.get('include_filters'),
                    is_binary=is_binary)

        #@todo .quit here could go on close object, so we can run JS if change-detected
        self.fetcher.quit()

        # After init, call run_changedetection() which will do the actual change-detection

    @abstractmethod
    def run_changedetection(self, uuid, skip_when_checksum_same=True):
        update_obj = {'last_notification_error': False, 'last_error': False}
        some_data = 'xxxxx'
        update_obj["previous_md5"] = hashlib.md5(some_data.encode('utf-8')).hexdigest()
        changed_detected = False
        return changed_detected, update_obj, ''.encode('utf-8')


def available_processors():
    from . import restock_diff, text_json_diff
    x=[('text_json_diff', text_json_diff.name), ('restock_diff', restock_diff.name)]
    # @todo Make this smarter with introspection of sorts.
    return x<|MERGE_RESOLUTION|>--- conflicted
+++ resolved
@@ -7,18 +7,14 @@
 from distutils.util import strtobool
 
 class difference_detection_processor():
-
-<<<<<<< HEAD
-    def __init__(self, *args, **kwargs):
-=======
     datastore = None
     fetcher = None
     screenshot = None
     xpath_data = None
     browser_steps = None
+    watch = None
 
     def __init__(self, *args, datastore, watch_uuid, **kwargs):
->>>>>>> 0bcbcb80
         super().__init__(*args, **kwargs)
         self.datastore = datastore
         self.watch = deepcopy(self.datastore.data['watching'].get(watch_uuid))
