--- conflicted
+++ resolved
@@ -109,11 +109,7 @@
                 # All cases
                 changed_detected = True
 
-<<<<<<< HEAD
-        return changed_detected, update_obj, self.fetcher.instock_data.encode('utf-8')
-=======
         # Always record the new checksum
         update_obj["previous_md5"] = fetched_md5
 
         return changed_detected, update_obj, self.fetcher.instock_data.encode('utf-8').strip()
->>>>>>> c3d825f3
