--- conflicted
+++ resolved
@@ -202,7 +202,7 @@
 
     def __call__(self, form, field):
         from changedetectionio import notification
-<<<<<<< HEAD
+
         from jinja2 import Environment, BaseLoader, TemplateSyntaxError
         from jinja2.meta import find_undeclared_variables
 
@@ -219,7 +219,7 @@
             raise ValidationError(
                 f"The following tokens used in the notification are not valid: {undefined}"
             )
-=======
+
         regex = re.compile('{.*?}')
         for p in re.findall(regex, field.data):
             if not p.strip('{}') in notification.valid_tokens:
@@ -242,7 +242,7 @@
         except validators.ValidationFailure:
             message = field.gettext('\'%s\' is not a valid URL.' % (field.data.strip()))
             raise ValidationError(message)
->>>>>>> 87726e0b
+
 
 class ValidateListRegex(object):
     """
@@ -350,21 +350,13 @@
     edit_and_watch_submit_button = SubmitField('Edit > Watch', render_kw={"class": "pure-button pure-button-primary"})
 
 
-<<<<<<< HEAD
+# Common to a single watch and the global settings
+class commonSettingsForm(Form):
     notification_urls = StringListField('Notification URL List', validators=[validators.Optional(), ValidateAppRiseServers()])
     notification_title = StringField('Notification Title', default='ChangeDetection.io Notification - {{ watch_url }}', validators=[validators.Optional(), ValidateJinja2Template()])
     notification_body = TextAreaField('Notification Body', default='{{ watch_url }} had a change.', validators=[validators.Optional(), ValidateJinja2Template()])
-    trigger_check = BooleanField('Send test notification on save')
+    notification_format = SelectField('Notification format', choices=valid_notification_formats.keys())
     fetch_backend = RadioField(u'Fetch Method', choices=content_fetcher.available_fetchers(), validators=[ValidateContentFetcherIsReady()])
-=======
-# Common to a single watch and the global settings
-class commonSettingsForm(Form):
-    notification_urls = StringListField('Notification URL list', validators=[validators.Optional(), ValidateAppRiseServers()])
-    notification_title = StringField('Notification title', validators=[validators.Optional(), ValidateTokensList()])
-    notification_body = TextAreaField('Notification body', validators=[validators.Optional(), ValidateTokensList()])
-    notification_format = SelectField('Notification format', choices=valid_notification_formats.keys())
-    fetch_backend = RadioField(u'Fetch method', choices=content_fetcher.available_fetchers(), validators=[ValidateContentFetcherIsReady()])
->>>>>>> 87726e0b
     extract_title_as_title = BooleanField('Extract <title> from document and use as watch title', default=False)
     webdriver_delay = IntegerField('Wait seconds before extracting text', validators=[validators.Optional(), validators.NumberRange(min=1,
                                                                                                                                     message="Should contain one or more seconds")])
