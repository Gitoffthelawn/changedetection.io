from wtforms import Form, SelectField, RadioField, BooleanField, StringField, PasswordField, validators, IntegerField, fields, TextAreaField, \
    Field
from wtforms import widgets
from wtforms.validators import ValidationError
from wtforms.fields import html5
from changedetectionio import content_fetcher
import re

from changedetectionio.notification import default_notification_format, valid_notification_formats, default_notification_body, default_notification_title

valid_method = {
    'GET',
    'POST',
    'PUT',
    'PATCH',
    'DELETE',
}

default_method = 'GET'

class StringListField(StringField):
    widget = widgets.TextArea()

    def _value(self):
        if self.data:
            return "\r\n".join(self.data)
        else:
            return u''

    # incoming
    def process_formdata(self, valuelist):
        if valuelist:
            # Remove empty strings
            cleaned = list(filter(None, valuelist[0].split("\n")))
            self.data = [x.strip() for x in cleaned]
            p = 1
        else:
            self.data = []



class SaltyPasswordField(StringField):
    widget = widgets.PasswordInput()
    encrypted_password = ""

    def build_password(self, password):
        import hashlib
        import base64
        import secrets

        # Make a new salt on every new password and store it with the password
        salt = secrets.token_bytes(32)

        key = hashlib.pbkdf2_hmac('sha256', password.encode('utf-8'), salt, 100000)
        store = base64.b64encode(salt + key).decode('ascii')

        return store

    # incoming
    def process_formdata(self, valuelist):
        if valuelist:
            # Be really sure it's non-zero in length
            if len(valuelist[0].strip()) > 0:
                self.encrypted_password = self.build_password(valuelist[0])
                self.data = ""
        else:
            self.data = False


# Separated by  key:value
class StringDictKeyValue(StringField):
    widget = widgets.TextArea()

    def _value(self):
        if self.data:
            output = u''
            for k in self.data.keys():
                output += "{}: {}\r\n".format(k, self.data[k])

            return output
        else:
            return u''

    # incoming
    def process_formdata(self, valuelist):
        if valuelist:
            self.data = {}
            # Remove empty strings
            cleaned = list(filter(None, valuelist[0].split("\n")))
            for s in cleaned:
                parts = s.strip().split(':', 1)
                if len(parts) == 2:
                    self.data.update({parts[0].strip(): parts[1].strip()})

        else:
            self.data = {}

class ValidateContentFetcherIsReady(object):
    """
    Validates that anything that looks like a regex passes as a regex
    """
    def __init__(self, message=None):
        self.message = message

    def __call__(self, form, field):
        from changedetectionio import content_fetcher
        import urllib3.exceptions

        # Better would be a radiohandler that keeps a reference to each class
        if field.data is not None:
            klass = getattr(content_fetcher, field.data)
            some_object = klass()
            try:
                ready = some_object.is_ready()

            except urllib3.exceptions.MaxRetryError as e:
                driver_url = some_object.command_executor
                message = field.gettext('Content fetcher \'%s\' did not respond.' % (field.data))
                message += '<br/>' + field.gettext(
                    'Be sure that the selenium/webdriver runner is running and accessible via network from this container/host.')
                message += '<br/>' + field.gettext('Did you follow the instructions in the wiki?')
                message += '<br/><br/>' + field.gettext('WebDriver Host: %s' % (driver_url))
                message += '<br/><a href="https://github.com/dgtlmoon/changedetection.io/wiki/Fetching-pages-with-WebDriver">Go here for more information</a>'
                message += '<br/>'+field.gettext('Content fetcher did not respond properly, unable to use it.\n %s' % (str(e)))

                raise ValidationError(message)

            except Exception as e:
                message = field.gettext('Content fetcher \'%s\' did not respond properly, unable to use it.\n %s')
                raise ValidationError(message % (field.data, e))


class ValidateAppRiseServers(object):
    """
       Validates that each URL given is compatible with AppRise
       """

    def __init__(self, message=None):
        self.message = message

    def __call__(self, form, field):
        import apprise
        apobj = apprise.Apprise()

        for server_url in field.data:
            if not apobj.add(server_url):
                message = field.gettext('\'%s\' is not a valid AppRise URL.' % (server_url))
                raise ValidationError(message)

class ValidateTokensList(object):
    """
    Validates that a {token} is from a valid set
    """
    def __init__(self, message=None):
        self.message = message

    def __call__(self, form, field):
        from changedetectionio import notification
        regex = re.compile('{.*?}')
        for p in re.findall(regex, field.data):
            if not p.strip('{}') in notification.valid_tokens:
                message = field.gettext('Token \'%s\' is not a valid token.')
                raise ValidationError(message % (p))

class ValidateListRegex(object):
    """
    Validates that anything that looks like a regex passes as a regex
    """
    def __init__(self, message=None):
        self.message = message

    def __call__(self, form, field):

        for line in field.data:
            if line[0] == '/' and line[-1] == '/':
                # Because internally we dont wrap in /
                line = line.strip('/')
                try:
                    re.compile(line)
                except re.error:
                    message = field.gettext('RegEx \'%s\' is not a valid regular expression.')
                    raise ValidationError(message % (line))

class ValidateCSSJSONXPATHInput(object):
    """
    Filter validation
    @todo CSS validator ;)
    """

    def __init__(self, message=None):
        self.message = message

    def __call__(self, form, field):

        # Nothing to see here
        if not len(field.data.strip()):
            return

        # Does it look like XPath?
        if field.data.strip()[0] == '/':
            from lxml import html, etree
            tree = html.fromstring("<html></html>")

            try:
                tree.xpath(field.data.strip())
            except etree.XPathEvalError as e:
                message = field.gettext('\'%s\' is not a valid XPath expression. (%s)')
                raise ValidationError(message % (field.data, str(e)))
            except:
                raise ValidationError("A system-error occurred when validating your XPath expression")

        if 'json:' in field.data:
            from jsonpath_ng.exceptions import JsonPathParserError, JsonPathLexerError
            from jsonpath_ng.ext import parse

            input = field.data.replace('json:', '')

            try:
                parse(input)
            except (JsonPathParserError, JsonPathLexerError) as e:
                message = field.gettext('\'%s\' is not a valid JSONPath expression. (%s)')
                raise ValidationError(message % (input, str(e)))
            except:
                raise ValidationError("A system-error occurred when validating your JSONPath expression")

            # Re #265 - maybe in the future fetch the page and offer a
            # warning/notice that its possible the rule doesnt yet match anything?

class quickWatchForm(Form):
    # https://wtforms.readthedocs.io/en/2.3.x/fields/#module-wtforms.fields.html5
    # `require_tld` = False is needed even for the test harness "http://localhost:5005.." to run
    url = html5.URLField('URL', [validators.URL(require_tld=False)])
    tag = StringField('Group tag', [validators.Optional(), validators.Length(max=35)])

class commonSettingsForm(Form):

    notification_urls = StringListField('Notification URL List', validators=[validators.Optional(), ValidateAppRiseServers()])
    notification_title = StringField('Notification Title', default=default_notification_title, validators=[validators.Optional(), ValidateTokensList()])
    notification_body = TextAreaField('Notification Body', default=default_notification_body, validators=[validators.Optional(), ValidateTokensList()])
    notification_format = SelectField('Notification Format', choices=valid_notification_formats.keys(), default=default_notification_format)
    trigger_check = BooleanField('Send test notification on save')
    fetch_backend = RadioField(u'Fetch Method', choices=content_fetcher.available_fetchers(), validators=[ValidateContentFetcherIsReady()])
    extract_title_as_title = BooleanField('Extract <title> from document and use as watch title', default=False)

class watchForm(commonSettingsForm):

    url = html5.URLField('URL', [validators.URL(require_tld=False)])
    tag = StringField('Group tag', [validators.Optional(), validators.Length(max=35)])

    minutes_between_check = html5.IntegerField('Maximum time in minutes until recheck',
                                               [validators.Optional(), validators.NumberRange(min=1)])
<<<<<<< HEAD
    seconds_between_check = html5.IntegerField('Maximum time in seconds until recheck',
                                               [validators.Optional(), validators.NumberRange(min=1,max=59)])
    minutes_or_seconds = RadioField('Minutes or Seconds', choices=[('minutes','Minutes'),('seconds','Seconds')])
    css_filter = StringField('CSS/JSON Filter', [ValidateCSSJSONInput()])
=======
    css_filter = StringField('CSS/JSON/XPATH Filter', [ValidateCSSJSONXPATHInput()])
>>>>>>> bc742276
    title = StringField('Title')

    ignore_text = StringListField('Ignore Text', [ValidateListRegex()])
    headers = StringDictKeyValue('Request Headers')
    body = TextAreaField('Request Body', [validators.Optional()])
    method = SelectField('Request Method', choices=valid_method, default=default_method)
    trigger_text = StringListField('Trigger/wait for text', [validators.Optional(), ValidateListRegex()])

    def validate(self, **kwargs):
        if not super().validate():
            return False

        result = True

        # Fail form validation when a body is set for a GET
        if self.method.data == 'GET' and self.body.data:
            self.body.errors.append('Body must be empty when Request Method is set to GET')
            result = False

        return result

class globalSettingsForm(commonSettingsForm):

    password = SaltyPasswordField()
    minutes_between_check = html5.IntegerField('Maximum time in minutes until recheck',
                                               [validators.NumberRange(min=1)])
    extract_title_as_title = BooleanField('Extract <title> from document and use as watch title')
    base_url = StringField('Base URL', validators=[validators.Optional()])
    global_ignore_text = StringListField('Ignore Text', [ValidateListRegex()])
    ignore_whitespace = BooleanField('Ignore whitespace')<|MERGE_RESOLUTION|>--- conflicted
+++ resolved
@@ -249,14 +249,10 @@
 
     minutes_between_check = html5.IntegerField('Maximum time in minutes until recheck',
                                                [validators.Optional(), validators.NumberRange(min=1)])
-<<<<<<< HEAD
     seconds_between_check = html5.IntegerField('Maximum time in seconds until recheck',
                                                [validators.Optional(), validators.NumberRange(min=1,max=59)])
     minutes_or_seconds = RadioField('Minutes or Seconds', choices=[('minutes','Minutes'),('seconds','Seconds')])
-    css_filter = StringField('CSS/JSON Filter', [ValidateCSSJSONInput()])
-=======
     css_filter = StringField('CSS/JSON/XPATH Filter', [ValidateCSSJSONXPATHInput()])
->>>>>>> bc742276
     title = StringField('Title')
 
     ignore_text = StringListField('Ignore Text', [ValidateListRegex()])
