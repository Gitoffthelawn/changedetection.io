--- conflicted
+++ resolved
@@ -202,7 +202,6 @@
 
     def __call__(self, form, field):
         from changedetectionio import notification
-<<<<<<< HEAD
 
         from jinja2 import Environment, BaseLoader, TemplateSyntaxError
         from jinja2.meta import find_undeclared_variables
@@ -222,15 +221,6 @@
                 f"The following tokens used in the notification are not valid: {undefined}"
             )
 
-            
-=======
-        regex = re.compile('{.*?}')
-        for p in re.findall(regex, field.data):
-            if not p.strip('{}') in notification.valid_tokens:
-                message = field.gettext('Token \'%s\' is not a valid token.')
-                raise ValidationError(message % (p))
-
->>>>>>> d1d4045c
 class validateURL(object):
 
     """
