#!/usr/bin/python3


# @todo logging
# @todo extra options for url like , verify=False etc.
# @todo enable https://urllib3.readthedocs.io/en/latest/user-guide.html#ssl as option?
# @todo option for interval day/6 hour/etc
# @todo on change detected, config for calling some API
# @todo fetch title into json
# https://distill.io/features
# proxy per check
#  - flask_cors, itsdangerous,MarkupSafe

import datetime
import os
import queue
import threading
import time
from copy import deepcopy
from threading import Event

import flask_login
import pytz
import timeago
from feedgen.feed import FeedGenerator
from flask import (
    Flask,
    abort,
    flash,
    make_response,
    redirect,
    render_template,
    request,
    send_from_directory,
    session,
    url_for,
)
from flask_login import login_required
from flask_wtf import CSRFProtect

from changedetectionio import html_tools

__version__ = '0.39.12'

datastore = None

# Local
running_update_threads = []
ticker_thread = None

extra_stylesheets = []

update_q = queue.Queue()

notification_q = queue.Queue()

app = Flask(__name__,
            static_url_path="",
            static_folder="static",
            template_folder="templates")

# Stop browser caching of assets
app.config['SEND_FILE_MAX_AGE_DEFAULT'] = 0

app.config.exit = Event()

app.config['NEW_VERSION_AVAILABLE'] = False

app.config['LOGIN_DISABLED'] = False

#app.config["EXPLAIN_TEMPLATE_LOADING"] = True

# Disables caching of the templates
app.config['TEMPLATES_AUTO_RELOAD'] = True

csrf = CSRFProtect()
csrf.init_app(app)

notification_debug_log=[]

def init_app_secret(datastore_path):
    secret = ""

    path = "{}/secret.txt".format(datastore_path)

    try:
        with open(path, "r") as f:
            secret = f.read()

    except FileNotFoundError:
        import secrets
        with open(path, "w") as f:
            secret = secrets.token_hex(32)
            f.write(secret)

    return secret

# We use the whole watch object from the store/JSON so we can see if there's some related status in terms of a thread
# running or something similar.
@app.template_filter('format_last_checked_time')
def _jinja2_filter_datetime(watch_obj, format="%Y-%m-%d %H:%M:%S"):
    # Worker thread tells us which UUID it is currently processing.
    for t in running_update_threads:
        if t.current_uuid == watch_obj['uuid']:
            return "Checking now.."

    if watch_obj['last_checked'] == 0:
        return 'Not yet'

    return timeago.format(int(watch_obj['last_checked']), time.time())


# @app.context_processor
# def timeago():
#    def _timeago(lower_time, now):
#        return timeago.format(lower_time, now)
#    return dict(timeago=_timeago)

@app.template_filter('format_timestamp_timeago')
def _jinja2_filter_datetimestamp(timestamp, format="%Y-%m-%d %H:%M:%S"):
    return timeago.format(timestamp, time.time())
    # return timeago.format(timestamp, time.time())
    # return datetime.datetime.utcfromtimestamp(timestamp).strftime(format)

# When nobody is logged in Flask-Login's current_user is set to an AnonymousUser object.
class User(flask_login.UserMixin):
    id=None

    def set_password(self, password):
        return True
    def get_user(self, email="defaultuser@changedetection.io"):
        return self
    def is_authenticated(self):
        return True
    def is_active(self):
        return True
    def is_anonymous(self):
        return False
    def get_id(self):
        return str(self.id)

    # Compare given password against JSON store or Env var
    def check_password(self, password):

        import base64
        import hashlib

        # Can be stored in env (for deployments) or in the general configs
        raw_salt_pass = os.getenv("SALTED_PASS", False)

        if not raw_salt_pass:
            raw_salt_pass = datastore.data['settings']['application']['password']

        raw_salt_pass = base64.b64decode(raw_salt_pass)


        salt_from_storage = raw_salt_pass[:32]  # 32 is the length of the salt

        # Use the exact same setup you used to generate the key, but this time put in the password to check
        new_key = hashlib.pbkdf2_hmac(
            'sha256',
            password.encode('utf-8'),  # Convert the password to bytes
            salt_from_storage,
            100000
        )
        new_key =  salt_from_storage + new_key

        return new_key == raw_salt_pass

    pass

def changedetection_app(config=None, datastore_o=None):
    global datastore
    datastore = datastore_o

    #app.config.update(config or {})

    login_manager = flask_login.LoginManager(app)
    login_manager.login_view = 'login'
    app.secret_key = init_app_secret(config['datastore_path'])

    # Setup cors headers to allow all domains
    # https://flask-cors.readthedocs.io/en/latest/
    #    CORS(app)

    @login_manager.user_loader
    def user_loader(email):
        user = User()
        user.get_user(email)
        return user

    @login_manager.unauthorized_handler
    def unauthorized_handler():
        # @todo validate its a URL of this host and use that
        return redirect(url_for('login', next=url_for('index')))

    @app.route('/logout')
    def logout():
        flask_login.logout_user()
        return redirect(url_for('index'))

    # https://github.com/pallets/flask/blob/93dd1709d05a1cf0e886df6223377bdab3b077fb/examples/tutorial/flaskr/__init__.py#L39
    # You can divide up the stuff like this
    @app.route('/login', methods=['GET', 'POST'])
    def login():

        if not datastore.data['settings']['application']['password'] and not os.getenv("SALTED_PASS", False):
            flash("Login not required, no password enabled.", "notice")
            return redirect(url_for('index'))

        if request.method == 'GET':
            if flask_login.current_user.is_authenticated:
                flash("Already logged in")
                return redirect(url_for("index"))

            output = render_template("login.html")
            return output

        user = User()
        user.id = "defaultuser@changedetection.io"

        password = request.form.get('password')

        if (user.check_password(password)):
            flask_login.login_user(user, remember=True)

            # For now there's nothing else interesting here other than the index/list page
            # It's more reliable and safe to ignore the 'next' redirect
            # When we used...
            # next = request.args.get('next')
            # return redirect(next or url_for('index'))
            # We would sometimes get login loop errors on sites hosted in sub-paths

            # note for the future:
            #            if not is_safe_url(next):
            #                return flask.abort(400)
            return redirect(url_for('index'))

        else:
            flash('Incorrect password', 'error')

        return redirect(url_for('login'))

    @app.before_request
    def do_something_whenever_a_request_comes_in():

        # Disable password login if there is not one set
        # (No password in settings or env var)
        app.config['LOGIN_DISABLED'] = datastore.data['settings']['application']['password'] == False and os.getenv("SALTED_PASS", False) == False

        # Set the auth cookie path if we're running as X-settings/X-Forwarded-Prefix
        if os.getenv('USE_X_SETTINGS') and 'X-Forwarded-Prefix' in request.headers:
            app.config['REMEMBER_COOKIE_PATH'] = request.headers['X-Forwarded-Prefix']
            app.config['SESSION_COOKIE_PATH'] = request.headers['X-Forwarded-Prefix']

        # For the RSS path, allow access via a token
        if request.path == '/rss' and request.args.get('token'):
            app_rss_token = datastore.data['settings']['application']['rss_access_token']
            rss_url_token = request.args.get('token')
            if app_rss_token == rss_url_token:
                app.config['LOGIN_DISABLED'] = True

    @app.route("/rss", methods=['GET'])
    @login_required
    def rss():
        from . import diff
        limit_tag = request.args.get('tag')

        # Sort by last_changed and add the uuid which is usually the key..
        sorted_watches = []

        # @todo needs a .itemsWithTag() or something
        for uuid, watch in datastore.data['watching'].items():

            if limit_tag != None:
                # Support for comma separated list of tags.
                for tag_in_watch in watch['tag'].split(','):
                    tag_in_watch = tag_in_watch.strip()
                    if tag_in_watch == limit_tag:
                        watch['uuid'] = uuid
                        sorted_watches.append(watch)

            else:
                watch['uuid'] = uuid
                sorted_watches.append(watch)

        sorted_watches.sort(key=lambda x: x['last_changed'], reverse=True)

        fg = FeedGenerator()
        fg.title('changedetection.io')
        fg.description('Feed description')
        fg.link(href='https://changedetection.io')

        for watch in sorted_watches:

            dates = list(watch['history'].keys())
            # Re #521 - Don't bother processing this one if theres less than 2 snapshots, means we never had a change detected.
            if len(dates) < 2:
                continue

            # Convert to int, sort and back to str again
            # @todo replace datastore getter that does this automatically
            dates = [int(i) for i in dates]
            dates.sort(reverse=True)
            dates = [str(i) for i in dates]
            prev_fname = watch['history'][dates[1]]

            if not watch['viewed']:
                # Re #239 - GUID needs to be individual for each event
                # @todo In the future make this a configurable link back (see work on BASE_URL https://github.com/dgtlmoon/changedetection.io/pull/228)
                guid = "{}/{}".format(watch['uuid'], watch['last_changed'])
                fe = fg.add_entry()


                # Include a link to the diff page, they will have to login here to see if password protection is enabled.
                # Description is the page you watch, link takes you to the diff JS UI page
                base_url = datastore.data['settings']['application']['base_url']
                if base_url == '':
                    base_url = "<base-url-env-var-not-set>"

                diff_link = {'href': "{}{}".format(base_url, url_for('diff_history_page', uuid=watch['uuid']))}

                fe.link(link=diff_link)

                # @todo watch should be a getter - watch.get('title') (internally if URL else..)

                watch_title = watch.get('title') if watch.get('title') else watch.get('url')
                fe.title(title=watch_title)
                latest_fname = watch['history'][dates[0]]

                html_diff = diff.render_diff(prev_fname, latest_fname, include_equal=False, line_feed_sep="</br>")
                fe.description(description="<![CDATA[<html><body><h4>{}</h4>{}</body></html>".format(watch_title, html_diff))

                fe.guid(guid, permalink=False)
                dt = datetime.datetime.fromtimestamp(int(watch['newest_history_key']))
                dt = dt.replace(tzinfo=pytz.UTC)
                fe.pubDate(dt)

        response = make_response(fg.rss_str())
        response.headers.set('Content-Type', 'application/rss+xml')
        return response

    @app.route("/", methods=['GET'])
    @login_required
    def index():
        from changedetectionio import forms

        limit_tag = request.args.get('tag')
        pause_uuid = request.args.get('pause')

        # Redirect for the old rss path which used the /?rss=true
        if request.args.get('rss'):
            return redirect(url_for('rss', tag=limit_tag))

        if pause_uuid:
            try:
                datastore.data['watching'][pause_uuid]['paused'] ^= True
                datastore.needs_write = True

                return redirect(url_for('index', tag = limit_tag))
            except KeyError:
                pass

        # Sort by last_changed and add the uuid which is usually the key..
        sorted_watches = []
        for uuid, watch in datastore.data['watching'].items():

            if limit_tag != None:
                # Support for comma separated list of tags.
                for tag_in_watch in watch['tag'].split(','):
                    tag_in_watch = tag_in_watch.strip()
                    if tag_in_watch == limit_tag:
                        watch['uuid'] = uuid
                        sorted_watches.append(watch)

            else:
                watch['uuid'] = uuid
                sorted_watches.append(watch)

        sorted_watches.sort(key=lambda x: x['last_changed'], reverse=True)

        existing_tags = datastore.get_all_tags()

        form = forms.quickWatchForm(request.form)

        output = render_template("watch-overview.html",
                                 form=form,
                                 watches=sorted_watches,
                                 tags=existing_tags,
                                 active_tag=limit_tag,
                                 app_rss_token=datastore.data['settings']['application']['rss_access_token'],
                                 has_unviewed=datastore.data['has_unviewed'],
                                 # Don't link to hosting when we're on the hosting environment
                                 hosted_sticky=os.getenv("SALTED_PASS", False) == False,
                                 guid=datastore.data['app_guid'],
                                 queued_uuids=update_q.queue)
        if session.get('share-link'):
            del(session['share-link'])
        return output


    # AJAX endpoint for sending a test
    @app.route("/notification/send-test", methods=['POST'])
    @login_required
    def ajax_callback_send_notification_test():

        import apprise
        apobj = apprise.Apprise()

        # validate URLS
        if not len(request.form['notification_urls'].strip()):
            return make_response({'error': 'No Notification URLs set'}, 400)

        for server_url in request.form['notification_urls'].splitlines():
            if len(server_url.strip()):
                if not apobj.add(server_url):
                    message = '{} is not a valid AppRise URL.'.format(server_url)
                    return make_response({'error': message}, 400)

        try:
            n_object = {'watch_url': request.form['window_url'],
                        'notification_urls': request.form['notification_urls'].splitlines(),
                        'notification_title': request.form['notification_title'].strip(),
                        'notification_body': request.form['notification_body'].strip(),
                        'notification_format': request.form['notification_format'].strip()
                        }
            notification_q.put(n_object)
        except Exception as e:
            return make_response({'error': str(e)}, 400)

        return 'OK'

    @app.route("/scrub", methods=['GET', 'POST'])
    @login_required
    def scrub_page():

        import re

        if request.method == 'POST':
            confirmtext = request.form.get('confirmtext')
            limit_date = request.form.get('limit_date')
            limit_timestamp = 0

            # Re #149 - allow empty/0 timestamp limit
            if len(limit_date):
                try:
                    limit_date = limit_date.replace('T', ' ')
                    # I noticed chrome will show '/' but actually submit '-'
                    limit_date = limit_date.replace('-', '/')
                    # In the case that :ss seconds are supplied
                    limit_date = re.sub(r'(\d\d:\d\d)(:\d\d)', '\\1', limit_date)

                    str_to_dt = datetime.datetime.strptime(limit_date, '%Y/%m/%d %H:%M')
                    limit_timestamp = int(str_to_dt.timestamp())

                    if limit_timestamp > time.time():
                        flash("Timestamp is in the future, cannot continue.", 'error')
                        return redirect(url_for('scrub_page'))

                except ValueError:
                    flash('Incorrect date format, cannot continue.', 'error')
                    return redirect(url_for('scrub_page'))

            if confirmtext == 'scrub':
                changes_removed = 0
                for uuid, watch in datastore.data['watching'].items():
                    if limit_timestamp:
                        changes_removed += datastore.scrub_watch(uuid, limit_timestamp=limit_timestamp)
                    else:
                        changes_removed += datastore.scrub_watch(uuid)

                flash("Cleared snapshot history ({} snapshots removed)".format(changes_removed))
            else:
                flash('Incorrect confirmation text.', 'error')

            return redirect(url_for('index'))

        output =  render_template("scrub.html")
        return output


    # If they edited an existing watch, we need to know to reset the current/previous md5 to include
    # the excluded text.
    def get_current_checksum_include_ignore_text(uuid):

        import hashlib

        from changedetectionio import fetch_site_status

        # Get the most recent one
        newest_history_key = datastore.get_val(uuid, 'newest_history_key')

        # 0 means that theres only one, so that there should be no 'unviewed' history available
        if newest_history_key == 0:
            newest_history_key = list(datastore.data['watching'][uuid]['history'].keys())[0]

        if newest_history_key:
            with open(datastore.data['watching'][uuid]['history'][newest_history_key],
                      encoding='utf-8') as file:
                raw_content = file.read()

                handler = fetch_site_status.perform_site_check(datastore=datastore)
                stripped_content = html_tools.strip_ignore_text(raw_content,
                                                             datastore.data['watching'][uuid]['ignore_text'])

                if datastore.data['settings']['application'].get('ignore_whitespace', False):
                    checksum = hashlib.md5(stripped_content.translate(None, b'\r\n\t ')).hexdigest()
                else:
                    checksum = hashlib.md5(stripped_content).hexdigest()

                return checksum

        return datastore.data['watching'][uuid]['previous_md5']


    @app.route("/edit/<string:uuid>", methods=['GET', 'POST'])
    @login_required
    # https://stackoverflow.com/questions/42984453/wtforms-populate-form-with-data-if-data-exists
    # https://wtforms.readthedocs.io/en/3.0.x/forms/#wtforms.form.Form.populate_obj ?

    def edit_page(uuid):
        from changedetectionio import forms

        using_default_check_time = True
        # More for testing, possible to return the first/only
        if not datastore.data['watching'].keys():
            flash("No watches to edit", "error")
            return redirect(url_for('index'))

        if uuid == 'first':
            uuid = list(datastore.data['watching'].keys()).pop()

        if not uuid in datastore.data['watching']:
            flash("No watch with the UUID %s found." % (uuid), "error")
            return redirect(url_for('index'))

        # be sure we update with a copy instead of accidently editing the live object by reference
        default = deepcopy(datastore.data['watching'][uuid])

        # Show system wide default if nothing configured
        if datastore.data['watching'][uuid]['fetch_backend'] is None:
            default['fetch_backend'] = datastore.data['settings']['application']['fetch_backend']

        # Show system wide default if nothing configured
        if all(value == 0 or value == None for value in datastore.data['watching'][uuid]['time_between_check'].values()):
            default['time_between_check'] = deepcopy(datastore.data['settings']['requests']['time_between_check'])

        form = forms.watchForm(formdata=request.form if request.method == 'POST' else None,
                                        data=default
                                        )


        if request.method == 'POST' and form.validate():
            extra_update_obj = {}

            # Re #110, if they submit the same as the default value, set it to None, so we continue to follow the default
            # Assume we use the default value, unless something relevant is different, then use the form value
            # values could be None, 0 etc.
            # Set to None unless the next for: says that something is different
            extra_update_obj['time_between_check'] = dict.fromkeys(form.time_between_check.data)
            for k, v in form.time_between_check.data.items():
                if v and v != datastore.data['settings']['requests']['time_between_check'][k]:
                    extra_update_obj['time_between_check'] = form.time_between_check.data
                    using_default_check_time = False
                    break

            # Use the default if its the same as system wide
            if form.fetch_backend.data == datastore.data['settings']['application']['fetch_backend']:
                extra_update_obj['fetch_backend'] = None

            # Notification URLs
            datastore.data['watching'][uuid]['notification_urls'] = form.notification_urls.data

            # Ignore text
            form_ignore_text = form.ignore_text.data
            datastore.data['watching'][uuid]['ignore_text'] = form_ignore_text

            # Reset the previous_md5 so we process a new snapshot including stripping ignore text.
            if form_ignore_text:
                if len(datastore.data['watching'][uuid]['history']):
                    extra_update_obj['previous_md5'] = get_current_checksum_include_ignore_text(uuid=uuid)

            # Reset the previous_md5 so we process a new snapshot including stripping ignore text.
            if form.css_filter.data.strip() != datastore.data['watching'][uuid]['css_filter']:
                if len(datastore.data['watching'][uuid]['history']):
                    extra_update_obj['previous_md5'] = get_current_checksum_include_ignore_text(uuid=uuid)

            datastore.data['watching'][uuid].update(form.data)
            datastore.data['watching'][uuid].update(extra_update_obj)

            flash("Updated watch.")

            # Re #286 - We wait for syncing new data to disk in another thread every 60 seconds
            # But in the case something is added we should save straight away
            datastore.needs_write_urgent = True

            # Queue the watch for immediate recheck
            update_q.put(uuid)

            # Diff page [edit] link should go back to diff page
            if request.args.get("next") and request.args.get("next") == 'diff' and not form.save_and_preview_button.data:
                return redirect(url_for('diff_history_page', uuid=uuid))
            else:
                if form.save_and_preview_button.data:
                    flash('You may need to reload this page to see the new content.')
                    return redirect(url_for('preview_page', uuid=uuid))
                else:
                    return redirect(url_for('index'))

        else:
            if request.method == 'POST' and not form.validate():
                flash("An error occurred, please see below.", "error")


            output = render_template("edit.html",
                                     uuid=uuid,
                                     watch=datastore.data['watching'][uuid],
                                     form=form,
                                     has_empty_checktime=using_default_check_time,
                                     current_base_url=datastore.data['settings']['application']['base_url'],
                                     emailprefix=os.getenv('NOTIFICATION_MAIL_BUTTON_PREFIX', False)
                                     )

        return output

    @app.route("/settings", methods=['GET', "POST"])
    @login_required
    def settings_page():
        from changedetectionio import content_fetcher, forms

        # Don't use form.data on POST so that it doesnt overrid the checkbox status from the POST status
        form = forms.globalSettingsForm(formdata=request.form if request.method == 'POST' else None,
                                        data=datastore.data['settings']
                                        )

        if request.method == 'POST':
            # Password unset is a GET, but we can lock the session to a salted env password to always need the password
            if form.application.form.data.get('removepassword_button', False):
                # SALTED_PASS means the password is "locked" to what we set in the Env var
                if not os.getenv("SALTED_PASS", False):
                    datastore.remove_password()
                    flash("Password protection removed.", 'notice')
                    flask_login.logout_user()
                    return redirect(url_for('settings_page'))

            if form.validate():
                datastore.data['settings']['application'].update(form.data['application'])
                datastore.data['settings']['requests'].update(form.data['requests'])

                if not os.getenv("SALTED_PASS", False) and len(form.application.form.password.encrypted_password):
                    datastore.data['settings']['application']['password'] = form.application.form.password.encrypted_password
                    datastore.needs_write_urgent = True
                    flash("Password protection enabled.", 'notice')
                    flask_login.logout_user()
                    return redirect(url_for('index'))

                datastore.needs_write_urgent = True
                flash("Settings updated.")

            else:
                flash("An error occurred, please see below.", "error")

        output = render_template("settings.html",
                                 form=form,
                                 current_base_url = datastore.data['settings']['application']['base_url'],
                                 hide_remove_pass=os.getenv("SALTED_PASS", False),
                                 emailprefix=os.getenv('NOTIFICATION_MAIL_BUTTON_PREFIX', False))

        return output

    @app.route("/import", methods=['GET', "POST"])
    @login_required
    def import_page():
        import validators
        remaining_urls = []

        good = 0

        if request.method == 'POST':
            now=time.time()
            urls = request.values.get('urls').split("\n")

            if (len(urls) > 5000):
                flash("Importing 5,000 of the first URLs from your list, the rest can be imported again.")

            for url in urls:
                url = url.strip()
                url, *tags = url.split(" ")
                # Flask wtform validators wont work with basic auth, use validators package
                # Up to 5000 per batch so we dont flood the server
                if len(url) and validators.url(url.replace('source:', '')) and good < 5000:
                    new_uuid = datastore.add_watch(url=url.strip(), tag=" ".join(tags), write_to_disk_now=False)
                    if new_uuid:
                        # Straight into the queue.
                        update_q.put(new_uuid)
                        good += 1
                        continue

                if len(url.strip()):
                    remaining_urls.append(url)

            flash("{} Imported in {:.2f}s, {} Skipped.".format(good, time.time()-now,len(remaining_urls)))
            datastore.needs_write = True

            if len(remaining_urls) == 0:
                # Looking good, redirect to index.
                return redirect(url_for('index'))

        # Could be some remaining, or we could be on GET
        output = render_template("import.html",
                                 remaining="\n".join(remaining_urls)
                                 )
        return output

    # Clear all statuses, so we do not see the 'unviewed' class
    @app.route("/api/mark-all-viewed", methods=['GET'])
    @login_required
    def mark_all_viewed():

        # Save the current newest history as the most recently viewed
        for watch_uuid, watch in datastore.data['watching'].items():
            datastore.set_last_viewed(watch_uuid, watch['newest_history_key'])

        flash("Cleared all statuses.")
        return redirect(url_for('index'))

    @app.route("/diff/<string:uuid>", methods=['GET'])
    @login_required
    def diff_history_page(uuid):

        # More for testing, possible to return the first/only
        if uuid == 'first':
            uuid = list(datastore.data['watching'].keys()).pop()

        extra_stylesheets = [url_for('static_content', group='styles', filename='diff.css')]
        try:
            watch = datastore.data['watching'][uuid]
        except KeyError:
            flash("No history found for the specified link, bad link?", "error")
            return redirect(url_for('index'))

        dates = list(watch['history'].keys())
        # Convert to int, sort and back to str again
        # @todo replace datastore getter that does this automatically
        dates = [int(i) for i in dates]
        dates.sort(reverse=True)
        dates = [str(i) for i in dates]

        if len(dates) < 2:
            flash("Not enough saved change detection snapshots to produce a report.", "error")
            return redirect(url_for('index'))

        # Save the current newest history as the most recently viewed
        datastore.set_last_viewed(uuid, dates[0])
        newest_file = watch['history'][dates[0]]

        try:
            with open(newest_file, 'r') as f:
                newest_version_file_contents = f.read()
        except Exception as e:
            newest_version_file_contents = "Unable to read {}.\n".format(newest_file)

        previous_version = request.args.get('previous_version')
        try:
            previous_file = watch['history'][previous_version]
        except KeyError:
            # Not present, use a default value, the second one in the sorted list.
            previous_file = watch['history'][dates[1]]

        try:
            with open(previous_file, 'r') as f:
                previous_version_file_contents = f.read()
        except Exception as e:
            previous_version_file_contents = "Unable to read {}.\n".format(previous_file)


        screenshot_url = datastore.get_screenshot(uuid)

        output = render_template("diff.html", watch_a=watch,
                                 newest=newest_version_file_contents,
                                 previous=previous_version_file_contents,
                                 extra_stylesheets=extra_stylesheets,
                                 versions=dates[1:],
                                 uuid=uuid,
                                 newest_version_timestamp=dates[0],
                                 current_previous_version=str(previous_version),
                                 current_diff_url=watch['url'],
                                 extra_title=" - Diff - {}".format(watch['title'] if watch['title'] else watch['url']),
                                 left_sticky=True,
                                 screenshot=screenshot_url)

        return output

    @app.route("/preview/<string:uuid>", methods=['GET'])
    @login_required
    def preview_page(uuid):
        content = []
        ignored_line_numbers = []
        trigger_line_numbers = []

        # More for testing, possible to return the first/only
        if uuid == 'first':
            uuid = list(datastore.data['watching'].keys()).pop()

        extra_stylesheets = [url_for('static_content', group='styles', filename='diff.css')]

        try:
            watch = datastore.data['watching'][uuid]
        except KeyError:
            flash("No history found for the specified link, bad link?", "error")
            return redirect(url_for('index'))

        if len(watch['history']):
            timestamps = sorted(watch['history'].keys(), key=lambda x: int(x))
            filename = watch['history'][timestamps[-1]]
            try:
                with open(filename, 'r') as f:
                    tmp = f.readlines()

                    # Get what needs to be highlighted
                    ignore_rules = watch.get('ignore_text', []) + datastore.data['settings']['application']['global_ignore_text']

                    # .readlines will keep the \n, but we will parse it here again, in the future tidy this up
                    ignored_line_numbers = html_tools.strip_ignore_text(content="".join(tmp),
                                                                        wordlist=ignore_rules,
                                                                        mode='line numbers'
                                                                        )

                    trigger_line_numbers = html_tools.strip_ignore_text(content="".join(tmp),
                                                                        wordlist=watch['trigger_text'],
                                                                        mode='line numbers'
                                                                        )
                    # Prepare the classes and lines used in the template
                    i=0
                    for l in tmp:
                        classes=[]
                        i+=1
                        if i in ignored_line_numbers:
                            classes.append('ignored')
                        if i in trigger_line_numbers:
                            classes.append('triggered')
                        content.append({'line': l, 'classes': ' '.join(classes)})


            except Exception as e:
                content.append({'line': "File doesnt exist or unable to read file {}".format(filename), 'classes': ''})
        else:
            content.append({'line': "No history found", 'classes': ''})

        screenshot_url = datastore.get_screenshot(uuid)
        output = render_template("preview.html",
                                 content=content,
                                 extra_stylesheets=extra_stylesheets,
                                 ignored_line_numbers=ignored_line_numbers,
                                 triggered_line_numbers=trigger_line_numbers,
                                 current_diff_url=watch['url'],
                                 screenshot=screenshot_url,
                                 watch=watch,
                                 uuid=uuid)
        
        return output

    @app.route("/settings/notification-logs", methods=['GET'])
    @login_required
    def notification_logs():
        global notification_debug_log
        output = render_template("notification-log.html",
                                 logs=notification_debug_log if len(notification_debug_log) else ["No errors or warnings detected"])

        return output

    @app.route("/api/<string:uuid>/snapshot/current", methods=['GET'])
    @login_required
    def api_snapshot(uuid):

        # More for testing, possible to return the first/only
        if uuid == 'first':
            uuid = list(datastore.data['watching'].keys()).pop()

        try:
            watch = datastore.data['watching'][uuid]
        except KeyError:
            return abort(400, "No history found for the specified link, bad link?")

        newest = list(watch['history'].keys())[-1]
        with open(watch['history'][newest], 'r') as f:
            content = f.read()

        resp = make_response(content)
        resp.headers['Content-Type'] = 'text/plain'
        return resp

    @app.route("/favicon.ico", methods=['GET'])
    def favicon():
        return send_from_directory("static/images", path="favicon.ico")

    # We're good but backups are even better!
    @app.route("/backup", methods=['GET'])
    @login_required
    def get_backup():

        import zipfile
        from pathlib import Path

        # Remove any existing backup file, for now we just keep one file

        for previous_backup_filename in Path(datastore_o.datastore_path).rglob('changedetection-backup-*.zip'):
            os.unlink(previous_backup_filename)

        # create a ZipFile object
        backupname = "changedetection-backup-{}.zip".format(int(time.time()))

        # We only care about UUIDS from the current index file
        uuids = list(datastore.data['watching'].keys())
        backup_filepath = os.path.join(datastore_o.datastore_path, backupname)

        with zipfile.ZipFile(backup_filepath, "w",
                             compression=zipfile.ZIP_DEFLATED,
                             compresslevel=8) as zipObj:

            # Be sure we're written fresh
            datastore.sync_to_json()

            # Add the index
            zipObj.write(os.path.join(datastore_o.datastore_path, "url-watches.json"), arcname="url-watches.json")

            # Add the flask app secret
            zipObj.write(os.path.join(datastore_o.datastore_path, "secret.txt"), arcname="secret.txt")

            # Add any snapshot data we find, use the full path to access the file, but make the file 'relative' in the Zip.
            for txt_file_path in Path(datastore_o.datastore_path).rglob('*.txt'):
                parent_p = txt_file_path.parent
                if parent_p.name in uuids:
                    zipObj.write(txt_file_path,
                                 arcname=str(txt_file_path).replace(datastore_o.datastore_path, ''),
                                 compress_type=zipfile.ZIP_DEFLATED,
                                 compresslevel=8)

            # Create a list file with just the URLs, so it's easier to port somewhere else in the future
            list_file = "url-list.txt"
            with open(os.path.join(datastore_o.datastore_path, list_file), "w") as f:
                for uuid in datastore.data["watching"]:
                    url = datastore.data["watching"][uuid]["url"]
                    f.write("{}\r\n".format(url))
            list_with_tags_file = "url-list-with-tags.txt"
            with open(
                os.path.join(datastore_o.datastore_path, list_with_tags_file), "w"
            ) as f:
                for uuid in datastore.data["watching"]:
                    url = datastore.data["watching"][uuid]["url"]
                    tag = datastore.data["watching"][uuid]["tag"]
                    f.write("{} {}\r\n".format(url, tag))

            # Add it to the Zip
            zipObj.write(
                os.path.join(datastore_o.datastore_path, list_file),
                arcname=list_file,
                compress_type=zipfile.ZIP_DEFLATED,
                compresslevel=8,
            )
            zipObj.write(
                os.path.join(datastore_o.datastore_path, list_with_tags_file),
                arcname=list_with_tags_file,
                compress_type=zipfile.ZIP_DEFLATED,
                compresslevel=8,
            )

        # Send_from_directory needs to be the full absolute path
        return send_from_directory(os.path.abspath(datastore_o.datastore_path), backupname, as_attachment=True)

    @app.route("/static/<string:group>/<string:filename>", methods=['GET'])
    def static_content(group, filename):
        from flask import make_response

        if group == 'screenshot':
            # Could be sensitive, follow password requirements
            if datastore.data['settings']['application']['password'] and not flask_login.current_user.is_authenticated:
                abort(403)

            # These files should be in our subdirectory
            try:
                # set nocache, set content-type
                watch_dir = datastore_o.datastore_path + "/" + filename
                response = make_response(send_from_directory(filename="last-screenshot.png", directory=watch_dir, path=watch_dir + "/last-screenshot.png"))
                response.headers['Content-type'] = 'image/png'
                response.headers['Cache-Control'] = 'no-cache, no-store, must-revalidate'
                response.headers['Pragma'] = 'no-cache'
                response.headers['Expires'] = 0
                return response

            except FileNotFoundError:
                abort(404)


        if group == 'visual_selector_data':
            # Could be sensitive, follow password requirements
            if datastore.data['settings']['application']['password'] and not flask_login.current_user.is_authenticated:
                abort(403)

            # These files should be in our subdirectory
            try:
                # set nocache, set content-type
                watch_dir = datastore_o.datastore_path + "/" + filename
                response = make_response(send_from_directory(filename="elements.json", directory=watch_dir, path=watch_dir + "/elements.json"))
                response.headers['Content-type'] = 'application/json'
                response.headers['Cache-Control'] = 'no-cache, no-store, must-revalidate'
                response.headers['Pragma'] = 'no-cache'
                response.headers['Expires'] = 0
                return response

            except FileNotFoundError:
                abort(404)

        # These files should be in our subdirectory
        try:
            return send_from_directory("static/{}".format(group), path=filename)
        except FileNotFoundError:
            abort(404)

    @app.route("/api/add", methods=['POST'])
    @login_required
    def api_watch_add():
        from changedetectionio import forms
        form = forms.quickWatchForm(request.form)

        if not form.validate():
            flash("Error")
            return redirect(url_for('index'))

        url = request.form.get('url').strip()
        if datastore.url_exists(url):
            flash('The URL {} already exists'.format(url), "error")
            return redirect(url_for('index'))

        # @todo add_watch should throw a custom Exception for validation etc
        new_uuid = datastore.add_watch(url=url, tag=request.form.get('tag').strip())
        if new_uuid:
            # Straight into the queue.
            update_q.put(new_uuid)
            flash("Watch added.")

        return redirect(url_for('index'))



    @app.route("/api/delete", methods=['GET'])
    @login_required
    def api_delete():
        uuid = request.args.get('uuid')

        if uuid != 'all' and not uuid in datastore.data['watching'].keys():
            flash('The watch by UUID {} does not exist.'.format(uuid), 'error')
            return redirect(url_for('index'))

        # More for testing, possible to return the first/only
        if uuid == 'first':
            uuid = list(datastore.data['watching'].keys()).pop()
        datastore.delete(uuid)
        flash('Deleted.')

        return redirect(url_for('index'))

    @app.route("/api/clone", methods=['GET'])
    @login_required
    def api_clone():
        uuid = request.args.get('uuid')
        # More for testing, possible to return the first/only
        if uuid == 'first':
            uuid = list(datastore.data['watching'].keys()).pop()

        new_uuid = datastore.clone(uuid)
        update_q.put(new_uuid)
        flash('Cloned.')

        return redirect(url_for('index'))

    @app.route("/api/checknow", methods=['GET'])
    @login_required
    def api_watch_checknow():

        tag = request.args.get('tag')
        uuid = request.args.get('uuid')
        i = 0

        running_uuids = []
        for t in running_update_threads:
            running_uuids.append(t.current_uuid)

        # @todo check thread is running and skip

        if uuid:
            if uuid not in running_uuids:
                update_q.put(uuid)
            i = 1

        elif tag != None:
            # Items that have this current tag
            for watch_uuid, watch in datastore.data['watching'].items():
                if (tag != None and tag in watch['tag']):
                    if watch_uuid not in running_uuids and not datastore.data['watching'][watch_uuid]['paused']:
                        update_q.put(watch_uuid)
                        i += 1

        else:
            # No tag, no uuid, add everything.
            for watch_uuid, watch in datastore.data['watching'].items():

                if watch_uuid not in running_uuids and not datastore.data['watching'][watch_uuid]['paused']:
                    update_q.put(watch_uuid)
                    i += 1
        flash("{} watches are queued for rechecking.".format(i))
        return redirect(url_for('index', tag=tag))

<<<<<<< HEAD
=======
    @app.route("/api/share-url", methods=['GET'])
    @login_required
    def api_share_put_watch():
        """Given a watch UUID, upload the info and return a share-link
           the share-link can be imported/added"""
        import requests
        import json
        tag = request.args.get('tag')
        uuid = request.args.get('uuid')

        # more for testing
        if uuid == 'first':
            uuid = list(datastore.data['watching'].keys()).pop()

        # copy it to memory as trim off what we dont need (history)
        watch = deepcopy(datastore.data['watching'][uuid])
        if (watch.get('history')):
            del (watch['history'])

        # for safety/privacy
        for k in list(watch.keys()):
            if k.startswith('notification_'):
                del watch[k]

        for r in['uuid', 'last_checked', 'last_changed']:
            if watch.get(r):
                del (watch[r])

        # Add the global stuff which may have an impact
        watch['ignore_text'] += datastore.data['settings']['application']['global_ignore_text']
        watch['subtractive_selectors'] += datastore.data['settings']['application']['global_subtractive_selectors']

        watch_json = json.dumps(watch)

        try:
            r = requests.request(method="POST",
                                 data={'watch': watch_json},
                                 url="https://changedetection.io/share/share",
                                 headers={'App-Guid': datastore.data['app_guid']})
            res = r.json()

            session['share-link'] = "https://changedetection.io/share/{}".format(res['share_key'])


        except Exception as e:
            flash("Could not share, something went wrong while communicating with the share server.", 'error')

        # https://changedetection.io/share/VrMv05wpXyQa
        # in the browser - should give you a nice info page - wtf
        # paste in etc
        return redirect(url_for('index'))

>>>>>>> f69585b2

    # @todo handle ctrl break
    ticker_thread = threading.Thread(target=ticker_thread_check_time_launch_checks).start()

    threading.Thread(target=notification_runner).start()

    # Check for new release version, but not when running in test/build
    if not os.getenv("GITHUB_REF", False):
        threading.Thread(target=check_for_new_version).start()

    return app


# Check for new version and anonymous stats
def check_for_new_version():
    import requests
    import urllib3
    urllib3.disable_warnings(urllib3.exceptions.InsecureRequestWarning)

    while not app.config.exit.is_set():
        try:
            r = requests.post("https://changedetection.io/check-ver.php",
                              data={'version': __version__,
                                    'app_guid': datastore.data['app_guid'],
                                    'watch_count': len(datastore.data['watching'])
                                    },

                              verify=False)
        except:
            pass

        try:
            if "new_version" in r.text:
                app.config['NEW_VERSION_AVAILABLE'] = True
        except:
            pass

        # Check daily
        app.config.exit.wait(86400)

def notification_runner():
    global notification_debug_log
    while not app.config.exit.is_set():
        try:
            # At the moment only one thread runs (single runner)
            n_object = notification_q.get(block=False)
        except queue.Empty:
            time.sleep(1)

        else:
            # Process notifications
            try:
                from changedetectionio import notification
                notification.process_notification(n_object, datastore)

            except Exception as e:
                print("Watch URL: {}  Error {}".format(n_object['watch_url'], str(e)))

                # UUID wont be present when we submit a 'test' from the global settings
                if 'uuid' in n_object:
                    datastore.update_watch(uuid=n_object['uuid'],
                                           update_obj={'last_notification_error': "Notification error detected, please see logs."})

                log_lines = str(e).splitlines()
                notification_debug_log += log_lines

                # Trim the log length
                notification_debug_log = notification_debug_log[-100:]


# Thread runner to check every minute, look for new watches to feed into the Queue.
def ticker_thread_check_time_launch_checks():
    from changedetectionio import update_worker

    # Spin up Workers that do the fetching
    # Can be overriden by ENV or use the default settings
    n_workers = int(os.getenv("FETCH_WORKERS", datastore.data['settings']['requests']['workers']))
    for _ in range(n_workers):
        new_worker = update_worker.update_worker(update_q, notification_q, app, datastore)
        running_update_threads.append(new_worker)
        new_worker.start()

    while not app.config.exit.is_set():

        # Get a list of watches by UUID that are currently fetching data
        running_uuids = []
        for t in running_update_threads:
            if t.current_uuid:
                running_uuids.append(t.current_uuid)

        # Re #232 - Deepcopy the data incase it changes while we're iterating through it all
        while True:
            try:
                copied_datastore = deepcopy(datastore)
            except RuntimeError as e:
                # RuntimeError: dictionary changed size during iteration
                time.sleep(0.1)
            else:
                break

        # Re #438 - Don't place more watches in the queue to be checked if the queue is already large
        while update_q.qsize() >= 2000:
            time.sleep(1)

        # Check for watches outside of the time threshold to put in the thread queue.
        now = time.time()

        recheck_time_minimum_seconds = int(os.getenv('MINIMUM_SECONDS_RECHECK_TIME', 60))
        recheck_time_system_seconds = datastore.threshold_seconds

        for uuid, watch in copied_datastore.data['watching'].items():

            # No need todo further processing if it's paused
            if watch['paused']:
                continue

            # If they supplied an individual entry minutes to threshold.
            threshold = now
            watch_threshold_seconds = watch.threshold_seconds()
            if watch_threshold_seconds:
                threshold -= watch_threshold_seconds
            else:
                threshold -= recheck_time_system_seconds

            # Yeah, put it in the queue, it's more than time
            if watch['last_checked'] <= max(threshold, recheck_time_minimum_seconds):
                if not uuid in running_uuids and uuid not in update_q.queue:
                    update_q.put(uuid)

        # Wait a few seconds before checking the list again
        time.sleep(3)

        # Should be low so we can break this out in testing
        app.config.exit.wait(1)<|MERGE_RESOLUTION|>--- conflicted
+++ resolved
@@ -1111,8 +1111,6 @@
         flash("{} watches are queued for rechecking.".format(i))
         return redirect(url_for('index', tag=tag))
 
-<<<<<<< HEAD
-=======
     @app.route("/api/share-url", methods=['GET'])
     @login_required
     def api_share_put_watch():
@@ -1164,8 +1162,6 @@
         # in the browser - should give you a nice info page - wtf
         # paste in etc
         return redirect(url_for('index'))
-
->>>>>>> f69585b2
 
     # @todo handle ctrl break
     ticker_thread = threading.Thread(target=ticker_thread_check_time_launch_checks).start()
