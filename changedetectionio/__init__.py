--- conflicted
+++ resolved
@@ -1109,11 +1109,7 @@
             # If they supplied an individual entry minutes to threshold.
             if 'minutes_between_check' in watch and watch['minutes_between_check'] is not None:
                 # Cast to int just incase                        #160, kluge for checks in seconds
-<<<<<<< HEAD
-                max_time = int(watch['minutes_between_check']) * 60
-=======
                 max_time = int(watch['minutes_between_check']) * 60 #(1 if watch['use_seconds'] else 60)
->>>>>>> 7236572d
             else:
                 # Default system wide.
                 max_time = int(copied_datastore.data['settings']['requests']['minutes_between_check']) * 60
