--- conflicted
+++ resolved
@@ -819,13 +819,8 @@
         # Read as binary and force decode as UTF-8
         # Windows may fail decode in python if we just use 'r' mode (chardet decode exception)
         try:
-<<<<<<< HEAD
             with open(newest_file, 'r', encoding='utf-8', errors='ignore') as f:
                 newest_version_file_contents = f.read()
-=======
-            with open(newest_file, 'rb') as f:
-                newest_version_file_contents = f.read().decode('utf-8')
->>>>>>> 957a3c1c
         except Exception as e:
             newest_version_file_contents = "Unable to read {}.\n".format(newest_file)
 
@@ -837,13 +832,8 @@
             previous_file = history[dates[-2]]
 
         try:
-<<<<<<< HEAD
             with open(previous_file, 'r', encoding='utf-8', errors='ignore') as f:
                 previous_version_file_contents = f.read()
-=======
-            with open(previous_file, 'rb') as f:
-                previous_version_file_contents = f.read().decode('utf-8')
->>>>>>> 957a3c1c
         except Exception as e:
             previous_version_file_contents = "Unable to read {}.\n".format(previous_file)
 
