<<<<<<< HEAD
body {
	color: #333;
	background: #262626;
}
.pure-table-even {
	background: #f2f2f2;
}
.pure-table-odd {
	background: #fff;
}
a {
	text-decoration: none;
	color: #1b98f8;
}
a.github-link {
	color: #fff;
}
.pure-menu-horizontal {
	background: #fff;
	padding: 5px;
	display: flex;
	justify-content: space-between;
	border-bottom: 2px solid #ed5900;
	align-items: center;
}
section.content {
	padding-top: 5em;
	padding-bottom: 5em;
	flex-direction: column;
	display: flex;
	align-items: center;
	justify-content: center;
}
.search-box input {
	width: 32px;
	border: none;
	background-image: url(/static/images/search.svg);
	background-position: 10px 10px; 
	background-repeat: no-repeat;
	padding: 16px 0px 16px 16px;
	-webkit-transition: left 0.4s ease-in-out;
	transition: left 0.4s ease-in-out;
	color: transparent;
}
.search-box input:hover {
	cursor: pointer;
}
.search-box input:focus {
	width: 150px;
	padding-left: 48px;
	cursor: text;
	color: #333;
}
.search-box input:(not:focus) {
	cursor: default;
}	
.search-box input::placeholder-shown {
	cursor: text;
}
.search-box input:not(:placeholder-shown) {
	width: 150px;
	padding-left: 48px;
	color: #333;
}
.search-box input::placeholder {
	opacity: 0;
}
.search-box input:focus::placeholder {
	opacity: 1;
}
.search-box input:not(:-ms-input-placeholder) {
	width: 150px;
	padding-left: 48px;
	color: #333;
}
.search-box .search-box input:not(:-moz-placeholder) {
	width: 150px;
	padding-left: 48px;
	color: #333;
}
.search-box .search-box input::not(:-moz-placeholder) {
	width: 150px;
	padding-left: 48px;
	color: #333;
}
.search-box .search-box input:not(:-webkit-input-placeholder) {
	width: 150px;
	padding-left: 48px;
	color: #333;
}
.search-box .search-box input::not(:-webkit-input-placeholder) {
	width: 150px;
	padding-left: 48px;
	color: #333;
}
.box {
	width: 80%;
	flex-direction: column;
	display: flex;
	justify-content: center;
}
.watch-table {
	width: 100%;
}
#header {
	vertical-align: middle;
	-webkit-touch-callout: none; /* iOS Safari */
	-webkit-user-select: none; /* Safari */
	-khtml-user-select: none; /* Konqueror HTML */
	-moz-user-select: none; /* Old versions of Firefox */
	-ms-user-select: none; /* Internet Explorer/Edge */
	user-select: none; /* Non-prefixed version, currently
						  supported by Chrome, Edge, Opera and Firefox */
}
#add-paused > label {
	color: #fff;
	font-weight: normal;
}
.watch-table .clickable {
	cursor: pointer;
}
.watch-table .sortarrow {
	color: #0078e7;
}
.watch-table .hidden-col {
	display: none;
}
.watch-table tr.unviewed {
	font-weight: bold;
}
.watch-table .error {
	color: #a00;
}
.watch-table td {
	font-size: 80%;
	white-space: nowrap;
}
.watch-table td.title-col {
	word-break: break-all;
	white-space: normal;
}
.watch-table th {
	white-space: nowrap;
}
.watch-table .title-col a[target="_blank"]::after,
.watch-table .current-diff-url::after {
	content: url(data:image/png;base64,iVBORw0KGgoAAAANSUhEUgAAAAoAAAAKCAYAAACNMs+9AAAAQElEQVR42qXKwQkAIAxDUUdxtO6/RBQkQZvSi8I/pL4BoGw/XPkh4XigPmsUgh0626AjRsgxHTkUThsG2T/sIlzdTsp52kSS1wAAAABJRU5ErkJggg==);
	margin: 0 3px 0 5px;
}
.watch-tag-list {
	color: #e70069;
	white-space: nowrap;
}
#watch-actions {
	display: inline-block;
}
.box {
	max-width: 80%;
	flex-direction: column;
	display: flex;
	justify-content: center;
}
#flexlayout {
	float: right;
}
#categories {
	text-align: left;
	margin-top: auto;
}
#controls-top {
	text-align: right;
	margin-top: auto;
}
#post-list-buttons {
	text-align:right;
	padding:0;
	margin:0
}
#post-list-buttons li {
	display:inline-block
}
#post-list-buttons a {
	border-top-left-radius:initial;
	border-top-right-radius:initial;
	border-bottom-left-radius:5px;
	border-bottom-right-radius:5px;
}
#post-list-buttons-top-grid {
	margin: 0px;
}
#post-list-buttons-top-grid li {
	list-style-type: none;
}
#checkbox-functions ul {
	padding-left: 0px;
}
#checkbox-functions {
	position: fixed;
	z-index: 1;
	text-align: left;
	font-family: monospace;
	font-size: 12pt;
	display: grid;
	display: -ms-grid;     /* IE grid support */
	-ms-grid-columns: 1fr; /* IE grid support */
}
#grid-item-1 { /* IE grid support */
	-ms-grid-column: 1;
	-ms-grid-row: 1;
}
#grid-item-2 { /* IE grid support */
	-ms-grid-column: 1;
	-ms-grid-row: 2;
}
#grid-item-3 { /* IE grid support */
	-ms-grid-column: 1;
	-ms-grid-row: 3;
}
#grid-item-4 { /* IE grid support */
	-ms-grid-column: 1;
	-ms-grid-row: 4;
}
#grid-item-5 { /* IE grid support */
	-ms-grid-column: 1;
	-ms-grid-row: 5;
}
#checkbox-functions .pure-button  {
	background: #0078e7;
	border-top-left-radius: 5px;
	border-bottom-left-radius: 5px;
	border-top-right-radius: 5px;
	border-bottom-right-radius: 5px;
}
#recheck-and-rss {
	margin-top: auto;
}
#recheck-and-rss ul {
	display: inline-flex;
}
#controls-bottom {
	text-align: right;
	margin-bottom: auto;
	direction: rtl;
 }
body:after {
	content: "";
	background: linear-gradient(130deg, #ff7a18, #af002d 41.07%, #319197 76.05%);
}
body:after,
body:before {
	display: block;
	height: 600px;
	position: absolute;
	top: 0;
	left: 0;
	width: 100%;
	z-index: -1;
}
body::after {
	opacity: 0.91;
}
body::before {
	content: "";
	background-image: url(../images/gradient-border.png);
}
body:before {
	background-size: cover;
}
body:after,
body:before {
	-webkit-clip-path: polygon(
		100% 0,
		0 0,
		0 77.5%,
		1% 77.4%,
		2% 77.1%,
		3% 76.6%,
		4% 75.9%,
		5% 75.05%,
		6% 74.05%,
		7% 72.95%,
		8% 71.75%,
		9% 70.55%,
		10% 69.3%,
		11% 68.05%,
		12% 66.9%,
		13% 65.8%,
		14% 64.8%,
		15% 64%,
		16% 63.35%,
		17% 62.85%,
		18% 62.6%,
		19% 62.5%,
		20% 62.65%,
		21% 63%,
		22% 63.5%,
		23% 64.2%,
		24% 65.1%,
		25% 66.1%,
		26% 67.2%,
		27% 68.4%,
		28% 69.65%,
		29% 70.9%,
		30% 72.15%,
		31% 73.3%,
		32% 74.35%,
		33% 75.3%,
		34% 76.1%,
		35% 76.75%,
		36% 77.2%,
		37% 77.45%,
		38% 77.5%,
		39% 77.3%,
		40% 76.95%,
		41% 76.4%,
		42% 75.65%,
		43% 74.75%,
		44% 73.75%,
		45% 72.6%,
		46% 71.4%,
		47% 70.15%,
		48% 68.9%,
		49% 67.7%,
		50% 66.55%,
		51% 65.5%,
		52% 64.55%,
		53% 63.75%,
		54% 63.15%,
		55% 62.75%,
		56% 62.55%,
		57% 62.5%,
		58% 62.7%,
		59% 63.1%,
		60% 63.7%,
		61% 64.45%,
		62% 65.4%,
		63% 66.45%,
		64% 67.6%,
		65% 68.8%,
		66% 70.05%,
		67% 71.3%,
		68% 72.5%,
		69% 73.6%,
		70% 74.65%,
		71% 75.55%,
		72% 76.35%,
		73% 76.9%,
		74% 77.3%,
		75% 77.5%,
		76% 77.45%,
		77% 77.25%,
		78% 76.8%,
		79% 76.2%,
		80% 75.4%,
		81% 74.45%,
		82% 73.4%,
		83% 72.25%,
		84% 71.05%,
		85% 69.8%,
		86% 68.55%,
		87% 67.35%,
		88% 66.2%,
		89% 65.2%,
		90% 64.3%,
		91% 63.55%,
		92% 63%,
		93% 62.65%,
		94% 62.5%,
		95% 62.55%,
		96% 62.8%,
		97% 63.3%,
		98% 63.9%,
		99% 64.75%,
		100% 65.7%
	);
	clip-path: polygon(
		100% 0,
		0 0,
		0 77.5%,
		1% 77.4%,
		2% 77.1%,
		3% 76.6%,
		4% 75.9%,
		5% 75.05%,
		6% 74.05%,
		7% 72.95%,
		8% 71.75%,
		9% 70.55%,
		10% 69.3%,
		11% 68.05%,
		12% 66.9%,
		13% 65.8%,
		14% 64.8%,
		15% 64%,
		16% 63.35%,
		17% 62.85%,
		18% 62.6%,
		19% 62.5%,
		20% 62.65%,
		21% 63%,
		22% 63.5%,
		23% 64.2%,
		24% 65.1%,
		25% 66.1%,
		26% 67.2%,
		27% 68.4%,
		28% 69.65%,
		29% 70.9%,
		30% 72.15%,
		31% 73.3%,
		32% 74.35%,
		33% 75.3%,
		34% 76.1%,
		35% 76.75%,
		36% 77.2%,
		37% 77.45%,
		38% 77.5%,
		39% 77.3%,
		40% 76.95%,
		41% 76.4%,
		42% 75.65%,
		43% 74.75%,
		44% 73.75%,
		45% 72.6%,
		46% 71.4%,
		47% 70.15%,
		48% 68.9%,
		49% 67.7%,
		50% 66.55%,
		51% 65.5%,
		52% 64.55%,
		53% 63.75%,
		54% 63.15%,
		55% 62.75%,
		56% 62.55%,
		57% 62.5%,
		58% 62.7%,
		59% 63.1%,
		60% 63.7%,
		61% 64.45%,
		62% 65.4%,
		63% 66.45%,
		64% 67.6%,
		65% 68.8%,
		66% 70.05%,
		67% 71.3%,
		68% 72.5%,
		69% 73.6%,
		70% 74.65%,
		71% 75.55%,
		72% 76.35%,
		73% 76.9%,
		74% 77.3%,
		75% 77.5%,
		76% 77.45%,
		77% 77.25%,
		78% 76.8%,
		79% 76.2%,
		80% 75.4%,
		81% 74.45%,
		82% 73.4%,
		83% 72.25%,
		84% 71.05%,
		85% 69.8%,
		86% 68.55%,
		87% 67.35%,
		88% 66.2%,
		89% 65.2%,
		90% 64.3%,
		91% 63.55%,
		92% 63%,
		93% 62.65%,
		94% 62.5%,
		95% 62.55%,
		96% 62.8%,
		97% 63.3%,
		98% 63.9%,
		99% 64.75%,
		100% 65.7%
	);
}
.arrow {
	border: solid #000;
	border-width: 0 3px 3px 0;
	display: inline-block;
	padding: 3px;
}
.arrow.right {
	transform: rotate(-45deg);
	-webkit-transform: rotate(-45deg);
}
.arrow.left {
	transform: rotate(135deg);
	-webkit-transform: rotate(135deg);
}
.arrow.up {
	transform: rotate(-135deg);
	-webkit-transform: rotate(-135deg);
}
.arrow.down {
	transform: rotate(45deg);
	-webkit-transform: rotate(45deg);
}
.button-small {
	font-size: 85%;
}
.fetch-error {
	padding-top: 1em;
	font-size: 60%;
	max-width: 400px;
	display: block;
}
.button-secondary {
	color: #fff;
	border-radius: 4px;
	text-shadow: 0 1px 1px rgba(0, 0, 0, 0.2);
}
.button-success {
	background: #1cb841;
}
.button-tag {
	background: #636363;
	color: #fff;
	font-size: 65%;
	border-bottom-left-radius: initial;
	border-bottom-right-radius: initial;
}
#checkbox-functions .pure-button.button-tag.danger {
	background: #e70069;
}
.button-tag.active {
	background: #9c9c9c;
	font-weight: bold;
}
.button-error {
	background: #ca3c3c;
}
.button-warning {
	background: #df7514;
}
.button-secondary {
	background: #42b8dd;
}
.button-cancel {
	background: #c8c8c8;
}
.messages li {
	list-style: none;
	padding: 1em;
	border-radius: 10px;
	color: #fff;
	font-weight: bold;
}
.messages li.message {
	background: rgba(255, 255, 255, 0.2);
}
.messages li.error {
	background: rgba(255, 1, 1, 0.5);
}
.messages li.notice {
	background: rgba(255, 255, 255, 0.5);
}
#notification-customisation {
	border: 1px solid #ccc;
	padding: 1rem;
	border-radius: 5px;
}
#token-table.pure-table td,
#token-table.pure-table th {
	font-size: 80%;
}
#new-watch-form {
	background: rgba(0, 0, 0, 0.05);
	padding: 1em;
	border-radius: 10px;
	margin-bottom: 1em;
}
#new-watch-form .label {
	display: none;
}
#new-watch-form legend {
	color: #fff;
}
#diff-col {
	padding-left: 40px;
}
#diff-jump {
	position: fixed;
	left: 0;
	top: 120px;
	background: #fff;
	padding: 10px;
	border-top-right-radius: 5px;
	border-bottom-right-radius: 5px;
	box-shadow: 5px 0 5px -2px #888;
}
#diff-jump a {
	color: #1b98f8;
	cursor: grabbing;
	-moz-user-select: none;
	-webkit-user-select: none;
	-ms-user-select: none;
	user-select: none;
	-o-user-select: none;
}
footer {
	padding: 10px;
	background: #fff;
	color: #444;
}
#feed-icon {
	vertical-align: middle;
}
.sticky-tab {
	position: absolute;
	top: 80px;
	font-size: 11px;
	background: #fff;
	padding: 10px;
}
.sticky-tab#left-sticky {
	left: 0;
}
.sticky-tab#right-sticky {
	right: 0;
}
#new-version-text a {
	color: #e07171;
}
.chkbox, .chkbox-header {
	padding-right: 0px !important;
}
.chkbox {
	text-align: center;
	padding-left: 0px !important;
}
.pause-resume-header {
	opacity: 0.8;
}
.pause-resume, .pause-resume-header {
	padding-left: 0px !important;
	padding-right: 0px !important;
	text-align: center;
}
.pause-resume img {
	opacity: 0.2;
}
.pause-resume:hover img {
	opacity: 0.8;
}
.monospaced-textarea textarea {
	width: 100%;
	font-family: monospace;
	white-space: pre;
	overflow-wrap: normal;
	overflow-x: scroll;
}
.pure-form .pure-control-group,
.pure-form .pure-group,
.pure-form .pure-controls {
	padding-bottom: 1em;
}
.pure-form .pure-control-group div,
.pure-form .pure-group div,
.pure-form .pure-controls div {
	margin: 0;
}
.pure-form .error input {
	background-color: #ffebeb;
}
.pure-form ul.errors {
	padding: 0.5em 0.6em;
	border: 1px solid #d00;
	border-radius: 4px;
	vertical-align: middle;
	-webkit-box-sizing: border-box;
	box-sizing: border-box;
}
.pure-form ul.errors li {
	margin-left: 1em;
	color: #d00;
}
.pure-form label {
	font-weight: bold;
}
.pure-form textarea {
	width: 100%;
}
.pure-form ul#fetch_backend {
	margin: 0;
	list-style: none;
}
.pure-form ul#fetch_backend > li > * {
	display: inline-block;
}
@media only screen and (max-width: 760px), (min-device-width: 768px) and (max-device-width: 1024px) {
	.box {
		max-width: 95%;
	}
	.watch-table { 
		display: inline-block;
	}
	.search-box input[type=text]:focus,input[type=text]:not(:placeholder-shown) {
		width: 150px;
	}
	.pure-form fieldset {
		padding: 0;
	}
	.edit-form {
		padding: 0.5em;
		margin: 0;
	}
	#nav-menu {
		overflow-x: scroll;
	}
	.pause-resume img {
		opacity: 0.8;
	}
	#watch-actions {
		margin-top: 3px;
	}
	.watch-table thead {
		border-bottom: 1px solid #cbcbcb;
	}
	.chkbox, .chkbox-header, .pause-resume, .pause-resume-header{
		padding: .5em 1em !important;
		text-align: left;
	}
}
@media only screen and (max-width: 760px), (min-device-width: 768px) and (max-device-width: 1024px) {
	input[type="text"] {
		width: 100%;
	}
	.search-box input {
		width: 32px;
	}
	.watch-table thead,
	.watch-table tbody,
	.watch-table th,
	.watch-table td,
	.watch-table tr {
		display: block;
	}
	.watch-table .last-checked::before {
		color: #555;
		content: "Checked ";
	}
	.watch-table .last-changed::before {
		color: #555;
		content: "Changed ";
	}
	.watch-table th:nth-child(0) {
		display: none;
	}
	.watch-table th:nth-child(1) {
		display: inline-block;
	}
	.watch-table th:nth-child(2) {
		display: inline-block;
	}
	.watch-table td:nth-child(1) {
		display: inline-block;
	}
	.watch-table td:nth-child(2) {
		display: inline-block;
	}
	.watch-table th:nth-child(3) {
		display: inline-block;
	}
	.watch-table th:nth-child(4) {
		display: none;
	}
	.watch-table th:nth-child(5) {
		display: inline-block;
	}
	.watch-table th:nth-child(6) {
		display: none;
	}
	.watch-table th:nth-child(7) {
		display: inline-block;
	}
	.watch-table th:nth-child(8) {
		display: none;
	}
	.watch-table th:nth-child(9) {
		display: none;
	}
	.watch-table .pure-table td,
	.watch-table .pure-table th {
		border: none;
	}
	.watch-table td {
		border: none;
		border-bottom: 1px solid #eee;
	}
	.watch-table td:before {
		top: 6px;
		left: 6px;
		width: 45%;
		padding-right: 10px;
		white-space: nowrap;
	}
}
@media only screen and (min-width: 761px) {
	.m-d {
		min-width: 80%;
	}
}
.tabs ul {
	margin: 0;
	padding: 0;
	display: block;
}
.tabs ul li {
	margin-right: 3px;
	display: inline-block;
	color: #fff;
	border-top-left-radius: 5px;
	border-top-right-radius: 5px;
	background-color: rgba(255, 255, 255, 0.2);
}
.tabs ul li.active,
.tabs ul li :target {
	background-color: #fff;
}
.tabs ul li.active a,
.tabs ul li :target a {
	color: #222;
	font-weight: bold;
}
.tabs ul li a {
	display: block;
	padding: 0.8em;
	color: #fff;
}
.pure-form-stacked > div:first-child {
	display: block;
}
.edit-form {
	min-width: 70%;
}
.edit-form .tab-pane-inner {
	padding: 0;
}
.edit-form .tab-pane-inner:not(:target) {
	display: none;
}
.edit-form .tab-pane-inner:target {
	display: block;
}
.edit-form .box-wrap {
	position: relative;
}
.edit-form .inner {
	background: #fff;
	padding: 20px;
}
.edit-form #actions {
	display: block;
	background: #fff;
}
=======
/*
 * -- BASE STYLES --
 * Most of these are inherited from Base, but I want to change a few.
 * nvm use v14.18.1
 * npm install
 * npm run build
 * or npm run watch
 */
body {
  color: #333;
  background: #262626; }

.pure-table-even {
  background: #fff; }

/* Some styles from https://css-tricks.com/ */
a {
  text-decoration: none;
  color: #1b98f8; }

a.github-link {
  color: #fff; }

.pure-menu-horizontal {
  background: #fff;
  padding: 5px;
  display: flex;
  justify-content: space-between;
  border-bottom: 2px solid #ed5900;
  align-items: center; }

section.content {
  padding-top: 5em;
  padding-bottom: 5em;
  flex-direction: column;
  display: flex;
  align-items: center;
  justify-content: center; }

/* table related */
.watch-table {
  width: 100%; }
  .watch-table tr.unviewed {
    font-weight: bold; }
  .watch-table .error {
    color: #a00; }
  .watch-table td {
    font-size: 80%;
    white-space: nowrap; }
  .watch-table td.title-col {
    word-break: break-all;
    white-space: normal; }
  .watch-table th {
    white-space: nowrap; }
  .watch-table .title-col a[target="_blank"]::after, .watch-table .current-diff-url::after {
    content: url(data:image/png;base64,iVBORw0KGgoAAAANSUhEUgAAAAoAAAAKCAYAAACNMs+9AAAAQElEQVR42qXKwQkAIAxDUUdxtO6/RBQkQZvSi8I/pL4BoGw/XPkh4XigPmsUgh0626AjRsgxHTkUThsG2T/sIlzdTsp52kSS1wAAAABJRU5ErkJggg==);
    margin: 0 3px 0 5px; }

.watch-tag-list {
  color: #e70069;
  white-space: nowrap; }

.box {
  max-width: 80%;
  flex-direction: column;
  display: flex;
  justify-content: center; }

#post-list-buttons {
  text-align: right;
  padding: 0px;
  margin: 0px; }
  #post-list-buttons li {
    display: inline-block; }
  #post-list-buttons a {
    border-top-left-radius: initial;
    border-top-right-radius: initial;
    border-bottom-left-radius: 5px;
    border-bottom-right-radius: 5px; }

body:after {
  content: "";
  background: linear-gradient(130deg, #ff7a18, #af002d 41.07%, #319197 76.05%); }

body:after, body:before {
  display: block;
  height: 600px;
  position: absolute;
  top: 0;
  left: 0;
  width: 100%;
  z-index: -1; }

body::after {
  opacity: 0.91; }

body::before {
  content: "";
  background-image: url(/static/images/gradient-border.png); }

body:before {
  background-size: cover; }

body:after, body:before {
  -webkit-clip-path: polygon(100% 0, 0 0, 0 77.5%, 1% 77.4%, 2% 77.1%, 3% 76.6%, 4% 75.9%, 5% 75.05%, 6% 74.05%, 7% 72.95%, 8% 71.75%, 9% 70.55%, 10% 69.3%, 11% 68.05%, 12% 66.9%, 13% 65.8%, 14% 64.8%, 15% 64%, 16% 63.35%, 17% 62.85%, 18% 62.6%, 19% 62.5%, 20% 62.65%, 21% 63%, 22% 63.5%, 23% 64.2%, 24% 65.1%, 25% 66.1%, 26% 67.2%, 27% 68.4%, 28% 69.65%, 29% 70.9%, 30% 72.15%, 31% 73.3%, 32% 74.35%, 33% 75.3%, 34% 76.1%, 35% 76.75%, 36% 77.2%, 37% 77.45%, 38% 77.5%, 39% 77.3%, 40% 76.95%, 41% 76.4%, 42% 75.65%, 43% 74.75%, 44% 73.75%, 45% 72.6%, 46% 71.4%, 47% 70.15%, 48% 68.9%, 49% 67.7%, 50% 66.55%, 51% 65.5%, 52% 64.55%, 53% 63.75%, 54% 63.15%, 55% 62.75%, 56% 62.55%, 57% 62.5%, 58% 62.7%, 59% 63.1%, 60% 63.7%, 61% 64.45%, 62% 65.4%, 63% 66.45%, 64% 67.6%, 65% 68.8%, 66% 70.05%, 67% 71.3%, 68% 72.5%, 69% 73.6%, 70% 74.65%, 71% 75.55%, 72% 76.35%, 73% 76.9%, 74% 77.3%, 75% 77.5%, 76% 77.45%, 77% 77.25%, 78% 76.8%, 79% 76.2%, 80% 75.4%, 81% 74.45%, 82% 73.4%, 83% 72.25%, 84% 71.05%, 85% 69.8%, 86% 68.55%, 87% 67.35%, 88% 66.2%, 89% 65.2%, 90% 64.3%, 91% 63.55%, 92% 63%, 93% 62.65%, 94% 62.5%, 95% 62.55%, 96% 62.8%, 97% 63.3%, 98% 63.9%, 99% 64.75%, 100% 65.7%);
  clip-path: polygon(100% 0, 0 0, 0 77.5%, 1% 77.4%, 2% 77.1%, 3% 76.6%, 4% 75.9%, 5% 75.05%, 6% 74.05%, 7% 72.95%, 8% 71.75%, 9% 70.55%, 10% 69.3%, 11% 68.05%, 12% 66.9%, 13% 65.8%, 14% 64.8%, 15% 64%, 16% 63.35%, 17% 62.85%, 18% 62.6%, 19% 62.5%, 20% 62.65%, 21% 63%, 22% 63.5%, 23% 64.2%, 24% 65.1%, 25% 66.1%, 26% 67.2%, 27% 68.4%, 28% 69.65%, 29% 70.9%, 30% 72.15%, 31% 73.3%, 32% 74.35%, 33% 75.3%, 34% 76.1%, 35% 76.75%, 36% 77.2%, 37% 77.45%, 38% 77.5%, 39% 77.3%, 40% 76.95%, 41% 76.4%, 42% 75.65%, 43% 74.75%, 44% 73.75%, 45% 72.6%, 46% 71.4%, 47% 70.15%, 48% 68.9%, 49% 67.7%, 50% 66.55%, 51% 65.5%, 52% 64.55%, 53% 63.75%, 54% 63.15%, 55% 62.75%, 56% 62.55%, 57% 62.5%, 58% 62.7%, 59% 63.1%, 60% 63.7%, 61% 64.45%, 62% 65.4%, 63% 66.45%, 64% 67.6%, 65% 68.8%, 66% 70.05%, 67% 71.3%, 68% 72.5%, 69% 73.6%, 70% 74.65%, 71% 75.55%, 72% 76.35%, 73% 76.9%, 74% 77.3%, 75% 77.5%, 76% 77.45%, 77% 77.25%, 78% 76.8%, 79% 76.2%, 80% 75.4%, 81% 74.45%, 82% 73.4%, 83% 72.25%, 84% 71.05%, 85% 69.8%, 86% 68.55%, 87% 67.35%, 88% 66.2%, 89% 65.2%, 90% 64.3%, 91% 63.55%, 92% 63%, 93% 62.65%, 94% 62.5%, 95% 62.55%, 96% 62.8%, 97% 63.3%, 98% 63.9%, 99% 64.75%, 100% 65.7%); }

.arrow {
  border: solid black;
  border-width: 0 3px 3px 0;
  display: inline-block;
  padding: 3px; }
  .arrow.right {
    transform: rotate(-45deg);
    -webkit-transform: rotate(-45deg); }
  .arrow.left {
    transform: rotate(135deg);
    -webkit-transform: rotate(135deg); }
  .arrow.up {
    transform: rotate(-135deg);
    -webkit-transform: rotate(-135deg); }
  .arrow.down {
    transform: rotate(45deg);
    -webkit-transform: rotate(45deg); }

.button-small {
  font-size: 85%; }

.fetch-error {
  padding-top: 1em;
  font-size: 60%;
  max-width: 400px;
  display: block; }

.button-secondary {
  color: white;
  border-radius: 4px;
  text-shadow: 0 1px 1px rgba(0, 0, 0, 0.2); }

.button-success {
  background: #1cb841;
  /* this is a green */ }

.button-tag {
  background: #636363;
  color: #fff;
  font-size: 65%;
  border-bottom-left-radius: initial;
  border-bottom-right-radius: initial; }
  .button-tag.active {
    background: #9c9c9c;
    font-weight: bold; }

.button-error {
  background: #ca3c3c;
  /* this is a maroon */ }

.button-warning {
  background: #df7514;
  /* this is an orange */ }

.button-secondary {
  background: #42b8dd;
  /* this is a light blue */ }

.button-cancel {
  background: #c8c8c8;
  /* this is a green */ }

.messages li {
  list-style: none;
  padding: 1em;
  border-radius: 10px;
  color: #fff;
  font-weight: bold; }
  .messages li.message {
    background: rgba(255, 255, 255, 0.2); }
  .messages li.error {
    background: rgba(255, 1, 1, 0.5); }
  .messages li.notice {
    background: rgba(255, 255, 255, 0.5); }

#notification-customisation {
  border: 1px solid #ccc;
  padding: 1rem;
  border-radius: 5px; }

#token-table.pure-table td, #token-table.pure-table th {
  font-size: 80%; }

#new-watch-form {
  background: rgba(0, 0, 0, 0.05);
  padding: 1em;
  border-radius: 10px;
  margin-bottom: 1em; }
  #new-watch-form input {
    width: auto !important;
    display: inline-block; }
  #new-watch-form .label {
    display: none; }
  #new-watch-form legend {
    color: #fff; }

#diff-col {
  padding-left: 40px; }

#diff-jump {
  position: fixed;
  left: 0px;
  top: 120px;
  background: #fff;
  padding: 10px;
  border-top-right-radius: 5px;
  border-bottom-right-radius: 5px;
  box-shadow: 5px 0 5px -2px #888; }
  #diff-jump a {
    color: #1b98f8;
    cursor: grabbing;
    -moz-user-select: none;
    -webkit-user-select: none;
    -ms-user-select: none;
    user-select: none;
    -o-user-select: none; }

footer {
  padding: 10px;
  background: #fff;
  color: #444;
  text-align: center; }

#feed-icon {
  vertical-align: middle; }

#top-right-menu {
  /*
    position: absolute;
    right: 0px;
    background: linear-gradient(to right, #fff0, #fff 10%);
    padding-left: 20px;
    padding-right: 10px;
    */ }

.sticky-tab {
  position: absolute;
  top: 60px;
  font-size: 8px;
  background: #fff;
  padding: 10px; }
  .sticky-tab#left-sticky {
    left: 0px; }
  .sticky-tab#right-sticky {
    right: 0px; }
  .sticky-tab#hosted-sticky {
    right: 0px;
    top: 100px;
    font-weight: bold; }

#new-version-text a {
  color: #e07171; }

.paused-state.state-False img {
  opacity: 0.2; }

.paused-state.state-False:hover img {
  opacity: 0.8; }

.monospaced-textarea textarea {
  width: 100%;
  font-family: monospace;
  white-space: pre;
  overflow-wrap: normal;
  overflow-x: scroll; }

.pure-form {
  /* The input fields with errors */
  /* The list of errors */ }
  .pure-form .pure-control-group, .pure-form .pure-group, .pure-form .pure-controls {
    padding-bottom: 1em; }
    .pure-form .pure-control-group div, .pure-form .pure-group div, .pure-form .pure-controls div {
      margin: 0px; }
  .pure-form .error input {
    background-color: #ffebeb; }
  .pure-form ul.errors {
    padding: .5em .6em;
    border: 1px solid #dd0000;
    border-radius: 4px;
    vertical-align: middle;
    -webkit-box-sizing: border-box;
    box-sizing: border-box; }
    .pure-form ul.errors li {
      margin-left: 1em;
      color: #dd0000; }
  .pure-form label {
    font-weight: bold; }
  .pure-form textarea {
    width: 100%; }
  .pure-form ul#fetch_backend {
    margin: 0px;
    list-style: none; }
    .pure-form ul#fetch_backend > li > * {
      display: inline-block; }

@media only screen and (max-width: 760px), (min-device-width: 768px) and (max-device-width: 1024px) {
  .box {
    max-width: 95%; }
  .edit-form {
    padding: 0.5em;
    margin: 0; }
  #nav-menu {
    overflow-x: scroll; } }

/*
Max width before this PARTICULAR table gets nasty
This query will take effect for any screen smaller than 760px
and also iPads specifically.
*/
@media only screen and (max-width: 760px), (min-device-width: 768px) and (max-device-width: 1024px) {
  input[type='text'] {
    width: 100%; }
  .watch-table {
    /* Force table to not be like tables anymore */
    /* Force table to not be like tables anymore */
    /* Hide table headers (but not display: none;, for accessibility) */ }
    .watch-table thead, .watch-table tbody, .watch-table th, .watch-table td, .watch-table tr {
      display: block; }
    .watch-table .last-checked::before {
      color: #555;
      content: "Last Checked "; }
    .watch-table .last-changed::before {
      color: #555;
      content: "Last Changed "; }
    .watch-table td.inline {
      display: inline-block; }
    .watch-table thead tr {
      position: absolute;
      top: -9999px;
      left: -9999px; }
    .watch-table .pure-table td, .watch-table .pure-table th {
      border: none; }
    .watch-table td {
      /* Behave  like a "row" */
      border: none;
      border-bottom: 1px solid #eee; }
      .watch-table td:before {
        /* Top/left values mimic padding */
        top: 6px;
        left: 6px;
        width: 45%;
        padding-right: 10px;
        white-space: nowrap; }
    .watch-table.pure-table-striped tr {
      background-color: #fff; }
    .watch-table.pure-table-striped tr:nth-child(2n-1) {
      background-color: #eee; }
    .watch-table.pure-table-striped tr:nth-child(2n-1) td {
      background-color: inherit; } }

/** Desktop vs mobile input field strategy
- We dont use 'size' with <input> because `size` is too unreliable to override, and will often push-out
- Rely always on width in CSS
*/
@media only screen and (min-width: 761px) {
  /* m-d is medium-desktop */
  .m-d {
    min-width: 80%; } }

.tabs ul {
  margin: 0px;
  padding: 0px;
  display: block; }
  .tabs ul li {
    margin-right: 3px;
    display: inline-block;
    color: #fff;
    border-top-left-radius: 5px;
    border-top-right-radius: 5px;
    background-color: rgba(255, 255, 255, 0.2); }
    .tabs ul li.active, .tabs ul li :target {
      background-color: #fff; }
      .tabs ul li.active a, .tabs ul li :target a {
        color: #222;
        font-weight: bold; }
    .tabs ul li a {
      display: block;
      padding: 0.8em;
      color: #fff; }

.pure-form-stacked > div:first-child {
  display: block; }

.edit-form {
  min-width: 70%; }
  .edit-form .tab-pane-inner {
    padding: 0px; }
    .edit-form .tab-pane-inner:not(:target) {
      display: none; }
    .edit-form .tab-pane-inner:target {
      display: block; }
  .edit-form .box-wrap {
    position: relative; }
  .edit-form .inner {
    background: #fff;
    padding: 20px; }
  .edit-form #actions {
    display: block;
    background: #fff; }

ul {
  padding-left: 1em;
  padding-top: 0px;
  margin-top: 4px; }
>>>>>>> 96664ffb
<|MERGE_RESOLUTION|>--- conflicted
+++ resolved
@@ -1,866 +1,3 @@
-<<<<<<< HEAD
-body {
-	color: #333;
-	background: #262626;
-}
-.pure-table-even {
-	background: #f2f2f2;
-}
-.pure-table-odd {
-	background: #fff;
-}
-a {
-	text-decoration: none;
-	color: #1b98f8;
-}
-a.github-link {
-	color: #fff;
-}
-.pure-menu-horizontal {
-	background: #fff;
-	padding: 5px;
-	display: flex;
-	justify-content: space-between;
-	border-bottom: 2px solid #ed5900;
-	align-items: center;
-}
-section.content {
-	padding-top: 5em;
-	padding-bottom: 5em;
-	flex-direction: column;
-	display: flex;
-	align-items: center;
-	justify-content: center;
-}
-.search-box input {
-	width: 32px;
-	border: none;
-	background-image: url(/static/images/search.svg);
-	background-position: 10px 10px; 
-	background-repeat: no-repeat;
-	padding: 16px 0px 16px 16px;
-	-webkit-transition: left 0.4s ease-in-out;
-	transition: left 0.4s ease-in-out;
-	color: transparent;
-}
-.search-box input:hover {
-	cursor: pointer;
-}
-.search-box input:focus {
-	width: 150px;
-	padding-left: 48px;
-	cursor: text;
-	color: #333;
-}
-.search-box input:(not:focus) {
-	cursor: default;
-}	
-.search-box input::placeholder-shown {
-	cursor: text;
-}
-.search-box input:not(:placeholder-shown) {
-	width: 150px;
-	padding-left: 48px;
-	color: #333;
-}
-.search-box input::placeholder {
-	opacity: 0;
-}
-.search-box input:focus::placeholder {
-	opacity: 1;
-}
-.search-box input:not(:-ms-input-placeholder) {
-	width: 150px;
-	padding-left: 48px;
-	color: #333;
-}
-.search-box .search-box input:not(:-moz-placeholder) {
-	width: 150px;
-	padding-left: 48px;
-	color: #333;
-}
-.search-box .search-box input::not(:-moz-placeholder) {
-	width: 150px;
-	padding-left: 48px;
-	color: #333;
-}
-.search-box .search-box input:not(:-webkit-input-placeholder) {
-	width: 150px;
-	padding-left: 48px;
-	color: #333;
-}
-.search-box .search-box input::not(:-webkit-input-placeholder) {
-	width: 150px;
-	padding-left: 48px;
-	color: #333;
-}
-.box {
-	width: 80%;
-	flex-direction: column;
-	display: flex;
-	justify-content: center;
-}
-.watch-table {
-	width: 100%;
-}
-#header {
-	vertical-align: middle;
-	-webkit-touch-callout: none; /* iOS Safari */
-	-webkit-user-select: none; /* Safari */
-	-khtml-user-select: none; /* Konqueror HTML */
-	-moz-user-select: none; /* Old versions of Firefox */
-	-ms-user-select: none; /* Internet Explorer/Edge */
-	user-select: none; /* Non-prefixed version, currently
-						  supported by Chrome, Edge, Opera and Firefox */
-}
-#add-paused > label {
-	color: #fff;
-	font-weight: normal;
-}
-.watch-table .clickable {
-	cursor: pointer;
-}
-.watch-table .sortarrow {
-	color: #0078e7;
-}
-.watch-table .hidden-col {
-	display: none;
-}
-.watch-table tr.unviewed {
-	font-weight: bold;
-}
-.watch-table .error {
-	color: #a00;
-}
-.watch-table td {
-	font-size: 80%;
-	white-space: nowrap;
-}
-.watch-table td.title-col {
-	word-break: break-all;
-	white-space: normal;
-}
-.watch-table th {
-	white-space: nowrap;
-}
-.watch-table .title-col a[target="_blank"]::after,
-.watch-table .current-diff-url::after {
-	content: url(data:image/png;base64,iVBORw0KGgoAAAANSUhEUgAAAAoAAAAKCAYAAACNMs+9AAAAQElEQVR42qXKwQkAIAxDUUdxtO6/RBQkQZvSi8I/pL4BoGw/XPkh4XigPmsUgh0626AjRsgxHTkUThsG2T/sIlzdTsp52kSS1wAAAABJRU5ErkJggg==);
-	margin: 0 3px 0 5px;
-}
-.watch-tag-list {
-	color: #e70069;
-	white-space: nowrap;
-}
-#watch-actions {
-	display: inline-block;
-}
-.box {
-	max-width: 80%;
-	flex-direction: column;
-	display: flex;
-	justify-content: center;
-}
-#flexlayout {
-	float: right;
-}
-#categories {
-	text-align: left;
-	margin-top: auto;
-}
-#controls-top {
-	text-align: right;
-	margin-top: auto;
-}
-#post-list-buttons {
-	text-align:right;
-	padding:0;
-	margin:0
-}
-#post-list-buttons li {
-	display:inline-block
-}
-#post-list-buttons a {
-	border-top-left-radius:initial;
-	border-top-right-radius:initial;
-	border-bottom-left-radius:5px;
-	border-bottom-right-radius:5px;
-}
-#post-list-buttons-top-grid {
-	margin: 0px;
-}
-#post-list-buttons-top-grid li {
-	list-style-type: none;
-}
-#checkbox-functions ul {
-	padding-left: 0px;
-}
-#checkbox-functions {
-	position: fixed;
-	z-index: 1;
-	text-align: left;
-	font-family: monospace;
-	font-size: 12pt;
-	display: grid;
-	display: -ms-grid;     /* IE grid support */
-	-ms-grid-columns: 1fr; /* IE grid support */
-}
-#grid-item-1 { /* IE grid support */
-	-ms-grid-column: 1;
-	-ms-grid-row: 1;
-}
-#grid-item-2 { /* IE grid support */
-	-ms-grid-column: 1;
-	-ms-grid-row: 2;
-}
-#grid-item-3 { /* IE grid support */
-	-ms-grid-column: 1;
-	-ms-grid-row: 3;
-}
-#grid-item-4 { /* IE grid support */
-	-ms-grid-column: 1;
-	-ms-grid-row: 4;
-}
-#grid-item-5 { /* IE grid support */
-	-ms-grid-column: 1;
-	-ms-grid-row: 5;
-}
-#checkbox-functions .pure-button  {
-	background: #0078e7;
-	border-top-left-radius: 5px;
-	border-bottom-left-radius: 5px;
-	border-top-right-radius: 5px;
-	border-bottom-right-radius: 5px;
-}
-#recheck-and-rss {
-	margin-top: auto;
-}
-#recheck-and-rss ul {
-	display: inline-flex;
-}
-#controls-bottom {
-	text-align: right;
-	margin-bottom: auto;
-	direction: rtl;
- }
-body:after {
-	content: "";
-	background: linear-gradient(130deg, #ff7a18, #af002d 41.07%, #319197 76.05%);
-}
-body:after,
-body:before {
-	display: block;
-	height: 600px;
-	position: absolute;
-	top: 0;
-	left: 0;
-	width: 100%;
-	z-index: -1;
-}
-body::after {
-	opacity: 0.91;
-}
-body::before {
-	content: "";
-	background-image: url(../images/gradient-border.png);
-}
-body:before {
-	background-size: cover;
-}
-body:after,
-body:before {
-	-webkit-clip-path: polygon(
-		100% 0,
-		0 0,
-		0 77.5%,
-		1% 77.4%,
-		2% 77.1%,
-		3% 76.6%,
-		4% 75.9%,
-		5% 75.05%,
-		6% 74.05%,
-		7% 72.95%,
-		8% 71.75%,
-		9% 70.55%,
-		10% 69.3%,
-		11% 68.05%,
-		12% 66.9%,
-		13% 65.8%,
-		14% 64.8%,
-		15% 64%,
-		16% 63.35%,
-		17% 62.85%,
-		18% 62.6%,
-		19% 62.5%,
-		20% 62.65%,
-		21% 63%,
-		22% 63.5%,
-		23% 64.2%,
-		24% 65.1%,
-		25% 66.1%,
-		26% 67.2%,
-		27% 68.4%,
-		28% 69.65%,
-		29% 70.9%,
-		30% 72.15%,
-		31% 73.3%,
-		32% 74.35%,
-		33% 75.3%,
-		34% 76.1%,
-		35% 76.75%,
-		36% 77.2%,
-		37% 77.45%,
-		38% 77.5%,
-		39% 77.3%,
-		40% 76.95%,
-		41% 76.4%,
-		42% 75.65%,
-		43% 74.75%,
-		44% 73.75%,
-		45% 72.6%,
-		46% 71.4%,
-		47% 70.15%,
-		48% 68.9%,
-		49% 67.7%,
-		50% 66.55%,
-		51% 65.5%,
-		52% 64.55%,
-		53% 63.75%,
-		54% 63.15%,
-		55% 62.75%,
-		56% 62.55%,
-		57% 62.5%,
-		58% 62.7%,
-		59% 63.1%,
-		60% 63.7%,
-		61% 64.45%,
-		62% 65.4%,
-		63% 66.45%,
-		64% 67.6%,
-		65% 68.8%,
-		66% 70.05%,
-		67% 71.3%,
-		68% 72.5%,
-		69% 73.6%,
-		70% 74.65%,
-		71% 75.55%,
-		72% 76.35%,
-		73% 76.9%,
-		74% 77.3%,
-		75% 77.5%,
-		76% 77.45%,
-		77% 77.25%,
-		78% 76.8%,
-		79% 76.2%,
-		80% 75.4%,
-		81% 74.45%,
-		82% 73.4%,
-		83% 72.25%,
-		84% 71.05%,
-		85% 69.8%,
-		86% 68.55%,
-		87% 67.35%,
-		88% 66.2%,
-		89% 65.2%,
-		90% 64.3%,
-		91% 63.55%,
-		92% 63%,
-		93% 62.65%,
-		94% 62.5%,
-		95% 62.55%,
-		96% 62.8%,
-		97% 63.3%,
-		98% 63.9%,
-		99% 64.75%,
-		100% 65.7%
-	);
-	clip-path: polygon(
-		100% 0,
-		0 0,
-		0 77.5%,
-		1% 77.4%,
-		2% 77.1%,
-		3% 76.6%,
-		4% 75.9%,
-		5% 75.05%,
-		6% 74.05%,
-		7% 72.95%,
-		8% 71.75%,
-		9% 70.55%,
-		10% 69.3%,
-		11% 68.05%,
-		12% 66.9%,
-		13% 65.8%,
-		14% 64.8%,
-		15% 64%,
-		16% 63.35%,
-		17% 62.85%,
-		18% 62.6%,
-		19% 62.5%,
-		20% 62.65%,
-		21% 63%,
-		22% 63.5%,
-		23% 64.2%,
-		24% 65.1%,
-		25% 66.1%,
-		26% 67.2%,
-		27% 68.4%,
-		28% 69.65%,
-		29% 70.9%,
-		30% 72.15%,
-		31% 73.3%,
-		32% 74.35%,
-		33% 75.3%,
-		34% 76.1%,
-		35% 76.75%,
-		36% 77.2%,
-		37% 77.45%,
-		38% 77.5%,
-		39% 77.3%,
-		40% 76.95%,
-		41% 76.4%,
-		42% 75.65%,
-		43% 74.75%,
-		44% 73.75%,
-		45% 72.6%,
-		46% 71.4%,
-		47% 70.15%,
-		48% 68.9%,
-		49% 67.7%,
-		50% 66.55%,
-		51% 65.5%,
-		52% 64.55%,
-		53% 63.75%,
-		54% 63.15%,
-		55% 62.75%,
-		56% 62.55%,
-		57% 62.5%,
-		58% 62.7%,
-		59% 63.1%,
-		60% 63.7%,
-		61% 64.45%,
-		62% 65.4%,
-		63% 66.45%,
-		64% 67.6%,
-		65% 68.8%,
-		66% 70.05%,
-		67% 71.3%,
-		68% 72.5%,
-		69% 73.6%,
-		70% 74.65%,
-		71% 75.55%,
-		72% 76.35%,
-		73% 76.9%,
-		74% 77.3%,
-		75% 77.5%,
-		76% 77.45%,
-		77% 77.25%,
-		78% 76.8%,
-		79% 76.2%,
-		80% 75.4%,
-		81% 74.45%,
-		82% 73.4%,
-		83% 72.25%,
-		84% 71.05%,
-		85% 69.8%,
-		86% 68.55%,
-		87% 67.35%,
-		88% 66.2%,
-		89% 65.2%,
-		90% 64.3%,
-		91% 63.55%,
-		92% 63%,
-		93% 62.65%,
-		94% 62.5%,
-		95% 62.55%,
-		96% 62.8%,
-		97% 63.3%,
-		98% 63.9%,
-		99% 64.75%,
-		100% 65.7%
-	);
-}
-.arrow {
-	border: solid #000;
-	border-width: 0 3px 3px 0;
-	display: inline-block;
-	padding: 3px;
-}
-.arrow.right {
-	transform: rotate(-45deg);
-	-webkit-transform: rotate(-45deg);
-}
-.arrow.left {
-	transform: rotate(135deg);
-	-webkit-transform: rotate(135deg);
-}
-.arrow.up {
-	transform: rotate(-135deg);
-	-webkit-transform: rotate(-135deg);
-}
-.arrow.down {
-	transform: rotate(45deg);
-	-webkit-transform: rotate(45deg);
-}
-.button-small {
-	font-size: 85%;
-}
-.fetch-error {
-	padding-top: 1em;
-	font-size: 60%;
-	max-width: 400px;
-	display: block;
-}
-.button-secondary {
-	color: #fff;
-	border-radius: 4px;
-	text-shadow: 0 1px 1px rgba(0, 0, 0, 0.2);
-}
-.button-success {
-	background: #1cb841;
-}
-.button-tag {
-	background: #636363;
-	color: #fff;
-	font-size: 65%;
-	border-bottom-left-radius: initial;
-	border-bottom-right-radius: initial;
-}
-#checkbox-functions .pure-button.button-tag.danger {
-	background: #e70069;
-}
-.button-tag.active {
-	background: #9c9c9c;
-	font-weight: bold;
-}
-.button-error {
-	background: #ca3c3c;
-}
-.button-warning {
-	background: #df7514;
-}
-.button-secondary {
-	background: #42b8dd;
-}
-.button-cancel {
-	background: #c8c8c8;
-}
-.messages li {
-	list-style: none;
-	padding: 1em;
-	border-radius: 10px;
-	color: #fff;
-	font-weight: bold;
-}
-.messages li.message {
-	background: rgba(255, 255, 255, 0.2);
-}
-.messages li.error {
-	background: rgba(255, 1, 1, 0.5);
-}
-.messages li.notice {
-	background: rgba(255, 255, 255, 0.5);
-}
-#notification-customisation {
-	border: 1px solid #ccc;
-	padding: 1rem;
-	border-radius: 5px;
-}
-#token-table.pure-table td,
-#token-table.pure-table th {
-	font-size: 80%;
-}
-#new-watch-form {
-	background: rgba(0, 0, 0, 0.05);
-	padding: 1em;
-	border-radius: 10px;
-	margin-bottom: 1em;
-}
-#new-watch-form .label {
-	display: none;
-}
-#new-watch-form legend {
-	color: #fff;
-}
-#diff-col {
-	padding-left: 40px;
-}
-#diff-jump {
-	position: fixed;
-	left: 0;
-	top: 120px;
-	background: #fff;
-	padding: 10px;
-	border-top-right-radius: 5px;
-	border-bottom-right-radius: 5px;
-	box-shadow: 5px 0 5px -2px #888;
-}
-#diff-jump a {
-	color: #1b98f8;
-	cursor: grabbing;
-	-moz-user-select: none;
-	-webkit-user-select: none;
-	-ms-user-select: none;
-	user-select: none;
-	-o-user-select: none;
-}
-footer {
-	padding: 10px;
-	background: #fff;
-	color: #444;
-}
-#feed-icon {
-	vertical-align: middle;
-}
-.sticky-tab {
-	position: absolute;
-	top: 80px;
-	font-size: 11px;
-	background: #fff;
-	padding: 10px;
-}
-.sticky-tab#left-sticky {
-	left: 0;
-}
-.sticky-tab#right-sticky {
-	right: 0;
-}
-#new-version-text a {
-	color: #e07171;
-}
-.chkbox, .chkbox-header {
-	padding-right: 0px !important;
-}
-.chkbox {
-	text-align: center;
-	padding-left: 0px !important;
-}
-.pause-resume-header {
-	opacity: 0.8;
-}
-.pause-resume, .pause-resume-header {
-	padding-left: 0px !important;
-	padding-right: 0px !important;
-	text-align: center;
-}
-.pause-resume img {
-	opacity: 0.2;
-}
-.pause-resume:hover img {
-	opacity: 0.8;
-}
-.monospaced-textarea textarea {
-	width: 100%;
-	font-family: monospace;
-	white-space: pre;
-	overflow-wrap: normal;
-	overflow-x: scroll;
-}
-.pure-form .pure-control-group,
-.pure-form .pure-group,
-.pure-form .pure-controls {
-	padding-bottom: 1em;
-}
-.pure-form .pure-control-group div,
-.pure-form .pure-group div,
-.pure-form .pure-controls div {
-	margin: 0;
-}
-.pure-form .error input {
-	background-color: #ffebeb;
-}
-.pure-form ul.errors {
-	padding: 0.5em 0.6em;
-	border: 1px solid #d00;
-	border-radius: 4px;
-	vertical-align: middle;
-	-webkit-box-sizing: border-box;
-	box-sizing: border-box;
-}
-.pure-form ul.errors li {
-	margin-left: 1em;
-	color: #d00;
-}
-.pure-form label {
-	font-weight: bold;
-}
-.pure-form textarea {
-	width: 100%;
-}
-.pure-form ul#fetch_backend {
-	margin: 0;
-	list-style: none;
-}
-.pure-form ul#fetch_backend > li > * {
-	display: inline-block;
-}
-@media only screen and (max-width: 760px), (min-device-width: 768px) and (max-device-width: 1024px) {
-	.box {
-		max-width: 95%;
-	}
-	.watch-table { 
-		display: inline-block;
-	}
-	.search-box input[type=text]:focus,input[type=text]:not(:placeholder-shown) {
-		width: 150px;
-	}
-	.pure-form fieldset {
-		padding: 0;
-	}
-	.edit-form {
-		padding: 0.5em;
-		margin: 0;
-	}
-	#nav-menu {
-		overflow-x: scroll;
-	}
-	.pause-resume img {
-		opacity: 0.8;
-	}
-	#watch-actions {
-		margin-top: 3px;
-	}
-	.watch-table thead {
-		border-bottom: 1px solid #cbcbcb;
-	}
-	.chkbox, .chkbox-header, .pause-resume, .pause-resume-header{
-		padding: .5em 1em !important;
-		text-align: left;
-	}
-}
-@media only screen and (max-width: 760px), (min-device-width: 768px) and (max-device-width: 1024px) {
-	input[type="text"] {
-		width: 100%;
-	}
-	.search-box input {
-		width: 32px;
-	}
-	.watch-table thead,
-	.watch-table tbody,
-	.watch-table th,
-	.watch-table td,
-	.watch-table tr {
-		display: block;
-	}
-	.watch-table .last-checked::before {
-		color: #555;
-		content: "Checked ";
-	}
-	.watch-table .last-changed::before {
-		color: #555;
-		content: "Changed ";
-	}
-	.watch-table th:nth-child(0) {
-		display: none;
-	}
-	.watch-table th:nth-child(1) {
-		display: inline-block;
-	}
-	.watch-table th:nth-child(2) {
-		display: inline-block;
-	}
-	.watch-table td:nth-child(1) {
-		display: inline-block;
-	}
-	.watch-table td:nth-child(2) {
-		display: inline-block;
-	}
-	.watch-table th:nth-child(3) {
-		display: inline-block;
-	}
-	.watch-table th:nth-child(4) {
-		display: none;
-	}
-	.watch-table th:nth-child(5) {
-		display: inline-block;
-	}
-	.watch-table th:nth-child(6) {
-		display: none;
-	}
-	.watch-table th:nth-child(7) {
-		display: inline-block;
-	}
-	.watch-table th:nth-child(8) {
-		display: none;
-	}
-	.watch-table th:nth-child(9) {
-		display: none;
-	}
-	.watch-table .pure-table td,
-	.watch-table .pure-table th {
-		border: none;
-	}
-	.watch-table td {
-		border: none;
-		border-bottom: 1px solid #eee;
-	}
-	.watch-table td:before {
-		top: 6px;
-		left: 6px;
-		width: 45%;
-		padding-right: 10px;
-		white-space: nowrap;
-	}
-}
-@media only screen and (min-width: 761px) {
-	.m-d {
-		min-width: 80%;
-	}
-}
-.tabs ul {
-	margin: 0;
-	padding: 0;
-	display: block;
-}
-.tabs ul li {
-	margin-right: 3px;
-	display: inline-block;
-	color: #fff;
-	border-top-left-radius: 5px;
-	border-top-right-radius: 5px;
-	background-color: rgba(255, 255, 255, 0.2);
-}
-.tabs ul li.active,
-.tabs ul li :target {
-	background-color: #fff;
-}
-.tabs ul li.active a,
-.tabs ul li :target a {
-	color: #222;
-	font-weight: bold;
-}
-.tabs ul li a {
-	display: block;
-	padding: 0.8em;
-	color: #fff;
-}
-.pure-form-stacked > div:first-child {
-	display: block;
-}
-.edit-form {
-	min-width: 70%;
-}
-.edit-form .tab-pane-inner {
-	padding: 0;
-}
-.edit-form .tab-pane-inner:not(:target) {
-	display: none;
-}
-.edit-form .tab-pane-inner:target {
-	display: block;
-}
-.edit-form .box-wrap {
-	position: relative;
-}
-.edit-form .inner {
-	background: #fff;
-	padding: 20px;
-}
-.edit-form #actions {
-	display: block;
-	background: #fff;
-}
-=======
 /*
  * -- BASE STYLES --
  * Most of these are inherited from Base, but I want to change a few.
@@ -1271,5 +408,4 @@
 ul {
   padding-left: 1em;
   padding-top: 0px;
-  margin-top: 4px; }
->>>>>>> 96664ffb
+  margin-top: 4px; }