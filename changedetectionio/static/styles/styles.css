/*
 * -- BASE STYLES --
 */
.arrow {
  border: solid #1b98f8;
  border-width: 0 2px 2px 0;
  display: inline-block;
  padding: 3px; }
  .arrow.right {
    transform: rotate(-45deg);
    -webkit-transform: rotate(-45deg); }
  .arrow.left {
    transform: rotate(135deg);
    -webkit-transform: rotate(135deg); }
  .arrow.up, .arrow.asc {
    transform: rotate(-135deg);
    -webkit-transform: rotate(-135deg); }
  .arrow.down, .arrow.desc {
    transform: rotate(45deg);
    -webkit-transform: rotate(45deg); }

#browser_steps {
  /* convert rows to horizontal cells */ }
  #browser_steps th {
    display: none; }
  #browser_steps li {
    list-style: decimal;
    padding: 5px; }
    #browser_steps li.browser-step-with-error {
      background-color: #ffd6d6;
      border-radius: 4px; }
    #browser_steps li:not(:first-child):hover {
      opacity: 1.0; }
    #browser_steps li .control {
      padding-left: 5px;
      padding-right: 5px; }
      #browser_steps li .control a {
        font-size: 70%; }
    #browser_steps li.empty {
      padding: 0px;
      opacity: 0.35; }
      #browser_steps li.empty .control {
        display: none; }
    #browser_steps li:hover {
      background: #eee; }
    #browser_steps li > label {
      display: none; }

#browser-steps-fieldlist {
  height: 100%;
  overflow-y: scroll; }

#browser-steps .flex-wrapper {
  display: flex;
  flex-flow: row;
  height: 70vh; }

/*  this is duplicate :( */
#browsersteps-selector-wrapper {
  height: 100%;
  width: 100%;
  overflow-y: scroll;
  position: relative;
  /* nice tall skinny one */ }
  #browsersteps-selector-wrapper > img {
    position: absolute;
    max-width: 100%; }
  #browsersteps-selector-wrapper > canvas {
    position: relative;
    max-width: 100%; }
    #browsersteps-selector-wrapper > canvas:hover {
      cursor: pointer; }
  #browsersteps-selector-wrapper .loader {
    position: absolute;
    left: 50%;
    top: 50%;
    transform: translate(-50%, -50%);
    margin-left: -40px;
    z-index: 100;
    max-width: 350px;
    text-align: center; }
  #browsersteps-selector-wrapper .spinner, #browsersteps-selector-wrapper .spinner:after {
    width: 80px;
    height: 80px;
    font-size: 3px; }
  #browsersteps-selector-wrapper #browsersteps-click-start {
    color: var(--color-grey-400); }
    #browsersteps-selector-wrapper #browsersteps-click-start:hover {
      cursor: pointer; }

ul#requests-extra_proxies {
  list-style: none;
  /* tidy up the table to look more "inline" */
  /* each proxy entry is a `table` */ }
  ul#requests-extra_proxies li > label {
    display: none; }
  ul#requests-extra_proxies table tr {
    display: inline; }

#request {
  /* Auto proxy scan/checker */ }
  #request label[for=proxy] {
    display: inline-block; }

body.proxy-check-active #request .proxy-status {
  width: 2em; }

body.proxy-check-active #request .proxy-check-details {
  font-size: 80%;
  color: #555;
  display: block;
  padding-left: 4em; }

body.proxy-check-active #request .proxy-timing {
  font-size: 80%;
  padding-left: 1rem;
  color: var(--color-link); }

#recommended-proxy {
  display: grid;
  gap: 2rem;
  padding-bottom: 1em; }
  @media (min-width: 991px) {
    #recommended-proxy {
      grid-template-columns: repeat(2, 1fr); } }
  #recommended-proxy > div {
    border: 1px #aaa solid;
    border-radius: 4px;
    padding: 1em; }

#extra-proxies-setting {
  border: 1px solid var(--color-grey-800);
  border-radius: 4px;
  margin: 1em;
  padding: 1em; }

ul#requests-extra_browsers {
  list-style: none;
  /* tidy up the table to look more "inline" */
  /* each proxy entry is a `table` */ }
  ul#requests-extra_browsers li > label {
    display: none; }
  ul#requests-extra_browsers table tr {
    display: inline; }

#extra-browsers-setting {
  border: 1px solid var(--color-grey-800);
  border-radius: 4px;
  margin: 1em;
  padding: 1em; }

.pagination-page-info {
  color: #fff;
  font-size: 0.85rem;
  text-transform: capitalize; }

.pagination.menu > * {
  display: inline-block; }

.pagination.menu li {
  display: inline-block; }

.pagination.menu a {
  padding: 0.65rem;
  margin: 3px;
  border: none;
  background: #444;
  border-radius: 2px;
  color: var(--color-text-button); }
  .pagination.menu a.disabled {
    display: none; }
  .pagination.menu a.active {
    font-weight: bold;
    background: #888; }
  .pagination.menu a:hover {
    background: #999; }

/* spinner */
.spinner,
.spinner:after {
  border-radius: 50%;
  width: 10px;
  height: 10px; }

.spinner {
  margin: 0px auto;
  font-size: 3px;
  vertical-align: middle;
  display: inline-block;
  text-indent: -9999em;
  border-top: 1.1em solid rgba(38, 104, 237, 0.2);
  border-right: 1.1em solid rgba(38, 104, 237, 0.2);
  border-bottom: 1.1em solid rgba(38, 104, 237, 0.2);
  border-left: 1.1em solid #2668ed;
  -webkit-transform: translateZ(0);
  -ms-transform: translateZ(0);
  transform: translateZ(0);
  -webkit-animation: load8 1.1s infinite linear;
  animation: load8 1.1s infinite linear; }

@-webkit-keyframes load8 {
  0% {
    -webkit-transform: rotate(0deg);
    transform: rotate(0deg); }
  100% {
    -webkit-transform: rotate(360deg);
    transform: rotate(360deg); } }

@keyframes load8 {
  0% {
    -webkit-transform: rotate(0deg);
    transform: rotate(0deg); }
  100% {
    -webkit-transform: rotate(360deg);
    transform: rotate(360deg); } }

/**
 * CSS custom properties (aka variables).
 */
:root {
  --color-white: #fff;
  --color-grey-50: #111;
  --color-grey-100: #262626;
  --color-grey-200: #333;
  --color-grey-300: #444;
  --color-grey-325: #555;
  --color-grey-350: #565d64;
  --color-grey-400: #666;
  --color-grey-500: #777;
  --color-grey-600: #999;
  --color-grey-700: #cbcbcb;
  --color-grey-750: #ddd;
  --color-grey-800: #e0e0e0;
  --color-grey-850: #eee;
  --color-grey-900: #f2f2f2;
  --color-black: #000;
  --color-dark-red: #a00;
  --color-light-red: #dd0000;
  --color-background-page: var(--color-grey-100);
  --color-background-gradient-first: #5ad8f7;
  --color-background-gradient-second: #2f50af;
  --color-background-gradient-third: #9150bf;
  --color-background: var(--color-white);
  --color-text: var(--color-grey-200);
  --color-link: #1b98f8;
  --color-menu-accent: #ed5900;
  --color-background-code: var(--color-grey-850);
  --color-error: var(--color-dark-red);
  --color-error-input: #ffebeb;
  --color-error-list: var(--color-light-red);
  --color-table-background: var(--color-background);
  --color-table-stripe: var(--color-grey-900);
  --color-text-tab: var(--color-white);
  --color-background-tab: rgba(255, 255, 255, 0.2);
  --color-background-tab-hover: rgba(255, 255, 255, 0.5);
  --color-text-tab-active: #222;
  --color-api-key: #0078e7;
  --color-background-button-primary: #0078e7;
  --color-background-button-green: #42dd53;
  --color-background-button-red: #dd4242;
  --color-background-button-success: rgb(28, 184, 65);
  --color-background-button-error: rgb(202, 60, 60);
  --color-text-button-error: var(--color-white);
  --color-background-button-warning: rgb(202, 60, 60);
  --color-text-button-warning: var(--color-white);
  --color-background-button-secondary: rgb(66, 184, 221);
  --color-background-button-cancel: rgb(200, 200, 200);
  --color-text-button: var(--color-white);
  --color-background-button-tag: rgb(99, 99, 99);
  --color-background-snapshot-age: #dfdfdf;
  --color-error-text-snapshot-age: var(--color-white);
  --color-error-background-snapshot-age: #ff0000;
  --color-background-button-tag-active: #9c9c9c;
  --color-text-messages: var(--color-white);
  --color-background-messages-message: rgba(255, 255, 255, .2);
  --color-background-messages-error: rgba(255, 1, 1, .5);
  --color-background-messages-notice: rgba(255, 255, 255, .5);
  --color-border-notification: #ccc;
  --color-background-checkbox-operations: rgba(0, 0, 0, 0.05);
  --color-warning: #ff3300;
  --color-border-warning: var(--color-warning);
  --color-text-legend: var(--color-white);
  --color-link-new-version: #e07171;
  --color-last-checked: #bbb;
  --color-text-footer: #444;
  --color-border-watch-table-cell: #eee;
  --color-text-watch-tag-list: rgba(231, 0, 105, 0.4);
  --color-background-new-watch-form: rgba(0, 0, 0, 0.05);
  --color-background-new-watch-input: var(--color-white);
  --color-text-new-watch-input: var(--color-text);
  --color-border-input: var(--color-grey-500);
  --color-shadow-input: var(--color-grey-400);
  --color-background-input: var(--color-white);
  --color-text-input: var(--color-text);
  --color-text-input-description: var(--color-grey-500);
  --color-text-input-placeholder: var(--color-grey-600);
  --color-background-table-thead: var(--color-grey-800);
  --color-border-table-cell: var(--color-grey-700);
  --color-text-menu-heading: var(--color-grey-350);
  --color-text-menu-link: var(--color-grey-500);
  --color-background-menu-link-hover: var(--color-grey-850);
  --color-text-menu-link-hover: var(--color-grey-300);
  --color-shadow-jump: var(--color-grey-500);
  --color-icon-github: var(--color-black);
  --color-icon-github-hover: var(--color-grey-300);
  --color-watch-table-error: var(--color-dark-red);
  --color-watch-table-row-text: var(--color-grey-100); }

html[data-darkmode="true"] {
  --color-link: #59bdfb;
  --color-text: var(--color-white);
  --color-background-gradient-first: #3f90a5;
  --color-background-gradient-second: #1e316c;
  --color-background-gradient-third: #4d2c64;
  --color-background-new-watch-input: var(--color-grey-100);
  --color-text-new-watch-input: var(--color-text);
  --color-background-table-thead: var(--color-grey-200);
  --color-table-background: var(--color-grey-300);
  --color-table-stripe: var(--color-grey-325);
  --color-background: var(--color-grey-300);
  --color-text-menu-heading: var(--color-grey-850);
  --color-text-menu-link: var(--color-grey-800);
  --color-border-table-cell: var(--color-grey-400);
  --color-text-tab-active: var(--color-text);
  --color-border-input: var(--color-grey-400);
  --color-shadow-input: var(--color-grey-50);
  --color-background-input: var(--color-grey-350);
  --color-text-input-description: var(--color-grey-600);
  --color-text-input-placeholder: var(--color-grey-600);
  --color-text-watch-tag-list: rgba(250, 62, 146, 0.4);
  --color-background-code: var(--color-grey-200);
  --color-background-tab: rgba(0, 0, 0, 0.2);
  --color-background-tab-hover: rgba(0, 0, 0, 0.5);
  --color-background-snapshot-age: var(--color-grey-200);
  --color-shadow-jump: var(--color-grey-200);
  --color-icon-github: var(--color-white);
  --color-icon-github-hover: var(--color-grey-700);
  --color-watch-table-error: var(--color-light-red);
  --color-watch-table-row-text: var(--color-grey-800); }
  html[data-darkmode="true"] .icon-spread {
    filter: hue-rotate(-10deg) brightness(1.5); }
  html[data-darkmode="true"] .watch-table .title-col a[target="_blank"]::after,
  html[data-darkmode="true"] .watch-table .current-diff-url::after {
    filter: invert(0.5) hue-rotate(10deg) brightness(2); }
  html[data-darkmode="true"] .watch-table .status-browsersteps {
    filter: invert(0.5) hue-rotate(10deg) brightness(1.5); }
  html[data-darkmode="true"] .watch-table .watch-controls .state-off img {
    opacity: 0.3; }
  html[data-darkmode="true"] .watch-table .watch-controls .state-on img {
    opacity: 1.0; }
  html[data-darkmode="true"] .watch-table .unviewed {
    color: #fff; }
    html[data-darkmode="true"] .watch-table .unviewed.error {
      color: var(--color-watch-table-error); }

#toggle-light-mode {
  /*  width: 3rem;*/
  /* default */ }
  #toggle-light-mode .icon-dark {
    display: none; }

html[data-darkmode="true"] #toggle-light-mode .icon-light {
  display: none; }

html[data-darkmode="true"] #toggle-light-mode .icon-dark {
  display: block; }

.pure-menu-link {
  padding: 0.5rem 1em;
  line-height: 1.2rem; }

.pure-menu-item svg {
  height: 1.2rem; }

.pure-menu-item * {
  vertical-align: middle; }

.pure-menu-item .github-link {
  height: 1.8rem;
  display: block; }
  .pure-menu-item .github-link svg {
    height: 100%; }

.pure-menu-item .bi-heart:hover {
  cursor: pointer; }

#overlay {
  opacity: 0.95;
  position: fixed;
  width: 350px;
  max-width: 100%;
  height: 100%;
  top: 0;
  right: -350px;
  background-color: var(--color-table-stripe);
  z-index: 2;
  transform: translateX(0);
  transition: transform .5s ease; }
  #overlay.visible {
    transform: translateX(-100%); }
  #overlay .content {
    font-size: 0.875rem;
    padding: 1rem;
    margin-top: 5rem;
    max-width: 400px;
    color: var(--color-watch-table-row-text); }

#heartpath {
  transition: all ease 0.3s !important; }
  #heartpath:hover {
    fill: #ff0000 !important;
    transition: all ease 0.3s !important; }

body {
  color: var(--color-text);
  background: var(--color-background-page);
  font-family: Helvetica Neue, Helvetica, Lucida Grande, Arial, Ubuntu, Cantarell, Fira Sans, sans-serif; }

.visually-hidden {
  clip: rect(0 0 0 0);
  clip-path: inset(50%);
  height: 1px;
  overflow: hidden;
  position: absolute;
  white-space: nowrap;
  width: 1px; }

.status-icon {
  display: inline-block;
  height: 1rem;
  vertical-align: middle; }

.pure-table-even {
  background: var(--color-background); }

/* Some styles from https://css-tricks.com/ */
a {
  text-decoration: none;
  color: var(--color-link); }

a.github-link {
  color: var(--color-icon-github);
  margin: 0 1rem 0 0.5rem; }
  a.github-link svg {
    fill: currentColor; }
  a.github-link:hover {
    color: var(--color-icon-github-hover); }

#search-q {
  opacity: 0;
  -webkit-transition: all .9s ease;
  -moz-transition: all .9s ease;
  transition: all .9s ease;
  width: 0;
  display: none; }
  #search-q.expanded {
    width: auto;
    display: inline-block;
    opacity: 1; }

#search-result-info {
  color: #fff; }

button.toggle-button {
  vertical-align: middle;
  background: transparent;
  border: none;
  cursor: pointer;
  color: var(--color-icon-github); }
  button.toggle-button:hover {
    color: var(--color-icon-github-hover); }
  button.toggle-button svg {
    fill: currentColor; }
  button.toggle-button .icon-light {
    display: block; }

.pure-menu-horizontal {
  background: var(--color-background);
  padding: 5px;
  display: flex;
  justify-content: space-between;
  border-bottom: 2px solid var(--color-menu-accent);
  align-items: center; }

.pure-menu-heading {
  color: var(--color-text-menu-heading); }

.pure-menu-link {
  color: var(--color-text-menu-link); }
  .pure-menu-link:hover {
    background-color: var(--color-background-menu-link-hover);
    color: var(--color-text-menu-link-hover); }

section.content {
  padding-top: 5em;
  padding-bottom: 1em;
  flex-direction: column;
  display: flex;
  align-items: center;
  justify-content: center; }

code {
  background: var(--color-background-code);
  color: var(--color-text); }

/* table related */
.watch-table {
  width: 100%;
  font-size: 80%; }
  .watch-table tr {
    color: var(--color-watch-table-row-text); }
    .watch-table tr.unviewed {
      font-weight: bold; }
    .watch-table tr.error {
      color: var(--color-watch-table-error); }
  .watch-table td {
    white-space: nowrap; }
    .watch-table td.title-col {
      word-break: break-all;
      white-space: normal; }
  .watch-table th {
    white-space: nowrap; }
    .watch-table th a {
      font-weight: normal; }
      .watch-table th a.active {
        font-weight: bolder; }
      .watch-table th a.inactive .arrow {
        display: none; }
  .watch-table .title-col a[target="_blank"]::after,
  .watch-table .current-diff-url::after {
    content: url(data:image/png;base64,iVBORw0KGgoAAAANSUhEUgAAAAoAAAAKCAYAAACNMs+9AAAAQElEQVR42qXKwQkAIAxDUUdxtO6/RBQkQZvSi8I/pL4BoGw/XPkh4XigPmsUgh0626AjRsgxHTkUThsG2T/sIlzdTsp52kSS1wAAAABJRU5ErkJggg==);
    margin: 0 3px 0 5px; }

.inline-tag, .watch-tag-list, .tracking-ldjson-price-data, .restock-label {
  white-space: nowrap;
  border-radius: 5px;
  padding: 2px 5px;
  margin-right: 4px; }

.watch-tag-list {
  color: var(--color-white);
  background: var(--color-text-watch-tag-list); }

.box {
  max-width: 80%;
  flex-direction: column;
  display: flex;
  justify-content: center; }

#post-list-buttons {
  text-align: right;
  padding: 0px;
  margin: 0px; }
  #post-list-buttons li {
    display: inline-block; }
  #post-list-buttons a {
    border-top-left-radius: initial;
    border-top-right-radius: initial;
    border-bottom-left-radius: 5px;
    border-bottom-right-radius: 5px; }

body:after {
  content: "";
  background: linear-gradient(130deg, var(--color-background-gradient-first), var(--color-background-gradient-second) 41.07%, var(--color-background-gradient-third) 84.05%); }

body:after,
body:before {
  display: block;
  height: 650px;
  position: absolute;
  top: 0;
  left: 0;
  width: 100%;
  z-index: -1; }

body::after {
  opacity: 0.91; }

body::before {
  content: ""; }

body:after,
body:before {
  -webkit-clip-path: polygon(100% 0, 0 0, 0 77.5%, 1% 77.4%, 2% 77.1%, 3% 76.6%, 4% 75.9%, 5% 75.05%, 6% 74.05%, 7% 72.95%, 8% 71.75%, 9% 70.55%, 10% 69.3%, 11% 68.05%, 12% 66.9%, 13% 65.8%, 14% 64.8%, 15% 64%, 16% 63.35%, 17% 62.85%, 18% 62.6%, 19% 62.5%, 20% 62.65%, 21% 63%, 22% 63.5%, 23% 64.2%, 24% 65.1%, 25% 66.1%, 26% 67.2%, 27% 68.4%, 28% 69.65%, 29% 70.9%, 30% 72.15%, 31% 73.3%, 32% 74.35%, 33% 75.3%, 34% 76.1%, 35% 76.75%, 36% 77.2%, 37% 77.45%, 38% 77.5%, 39% 77.3%, 40% 76.95%, 41% 76.4%, 42% 75.65%, 43% 74.75%, 44% 73.75%, 45% 72.6%, 46% 71.4%, 47% 70.15%, 48% 68.9%, 49% 67.7%, 50% 66.55%, 51% 65.5%, 52% 64.55%, 53% 63.75%, 54% 63.15%, 55% 62.75%, 56% 62.55%, 57% 62.5%, 58% 62.7%, 59% 63.1%, 60% 63.7%, 61% 64.45%, 62% 65.4%, 63% 66.45%, 64% 67.6%, 65% 68.8%, 66% 70.05%, 67% 71.3%, 68% 72.5%, 69% 73.6%, 70% 74.65%, 71% 75.55%, 72% 76.35%, 73% 76.9%, 74% 77.3%, 75% 77.5%, 76% 77.45%, 77% 77.25%, 78% 76.8%, 79% 76.2%, 80% 75.4%, 81% 74.45%, 82% 73.4%, 83% 72.25%, 84% 71.05%, 85% 69.8%, 86% 68.55%, 87% 67.35%, 88% 66.2%, 89% 65.2%, 90% 64.3%, 91% 63.55%, 92% 63%, 93% 62.65%, 94% 62.5%, 95% 62.55%, 96% 62.8%, 97% 63.3%, 98% 63.9%, 99% 64.75%, 100% 65.7%);
  clip-path: polygon(100% 0, 0 0, 0 77.5%, 1% 77.4%, 2% 77.1%, 3% 76.6%, 4% 75.9%, 5% 75.05%, 6% 74.05%, 7% 72.95%, 8% 71.75%, 9% 70.55%, 10% 69.3%, 11% 68.05%, 12% 66.9%, 13% 65.8%, 14% 64.8%, 15% 64%, 16% 63.35%, 17% 62.85%, 18% 62.6%, 19% 62.5%, 20% 62.65%, 21% 63%, 22% 63.5%, 23% 64.2%, 24% 65.1%, 25% 66.1%, 26% 67.2%, 27% 68.4%, 28% 69.65%, 29% 70.9%, 30% 72.15%, 31% 73.3%, 32% 74.35%, 33% 75.3%, 34% 76.1%, 35% 76.75%, 36% 77.2%, 37% 77.45%, 38% 77.5%, 39% 77.3%, 40% 76.95%, 41% 76.4%, 42% 75.65%, 43% 74.75%, 44% 73.75%, 45% 72.6%, 46% 71.4%, 47% 70.15%, 48% 68.9%, 49% 67.7%, 50% 66.55%, 51% 65.5%, 52% 64.55%, 53% 63.75%, 54% 63.15%, 55% 62.75%, 56% 62.55%, 57% 62.5%, 58% 62.7%, 59% 63.1%, 60% 63.7%, 61% 64.45%, 62% 65.4%, 63% 66.45%, 64% 67.6%, 65% 68.8%, 66% 70.05%, 67% 71.3%, 68% 72.5%, 69% 73.6%, 70% 74.65%, 71% 75.55%, 72% 76.35%, 73% 76.9%, 74% 77.3%, 75% 77.5%, 76% 77.45%, 77% 77.25%, 78% 76.8%, 79% 76.2%, 80% 75.4%, 81% 74.45%, 82% 73.4%, 83% 72.25%, 84% 71.05%, 85% 69.8%, 86% 68.55%, 87% 67.35%, 88% 66.2%, 89% 65.2%, 90% 64.3%, 91% 63.55%, 92% 63%, 93% 62.65%, 94% 62.5%, 95% 62.55%, 96% 62.8%, 97% 63.3%, 98% 63.9%, 99% 64.75%, 100% 65.7%); }

.button-small {
  font-size: 85%; }

.button-xsmall {
  font-size: 70%; }

.fetch-error {
  padding-top: 1em;
  font-size: 80%;
  max-width: 400px;
  display: block; }

.pure-button-primary,
a.pure-button-primary,
.pure-button-selected,
a.pure-button-selected {
  background-color: var(--color-background-button-primary); }

.button-secondary {
  color: var(--color-text-button);
  border-radius: 4px;
  text-shadow: 0 1px 1px rgba(0, 0, 0, 0.2); }

.button-success {
  background: var(--color-background-button-success); }

.button-tag {
  background: var(--color-background-button-tag);
  color: var(--color-text-button);
  font-size: 65%;
  border-bottom-left-radius: initial;
  border-bottom-right-radius: initial; }
  .button-tag.active {
    background: var(--color-background-button-tag-active);
    font-weight: bold; }

.button-error {
  background: var(--color-background-button-error);
  color: var(--color-text-button-error); }

.button-warning {
  background: var(--color-background-button-warning);
  color: var(--color-text-button-warning); }

.button-secondary {
  background: var(--color-background-button-secondary); }

.button-cancel {
  background: var(--color-background-button-cancel); }

#save_button {
  margin-right: 1rem; }

.messages li {
  list-style: none;
  padding: 1em;
  border-radius: 10px;
  color: var(--color-text-messages);
  font-weight: bold; }
  .messages li.message {
    background: var(--color-background-messages-message); }
  .messages li.error {
    background: var(--color-background-messages-error); }
  .messages li.notice {
    background: var(--color-background-messages-notice); }

.messages.with-share-link > *:hover {
  cursor: pointer; }

.notifications-wrapper {
  padding: 0.5rem 0 1rem 0; }

label:hover {
  cursor: pointer; }

#notification-customisation {
  border: 1px solid var(--color-border-notification);
  padding: 0.5rem;
  border-radius: 5px; }

#notification-error-log {
  border: 1px solid var(--color-border-notification);
  padding: 1rem;
  border-radius: 5px;
  overflow-wrap: break-word; }

#token-table.pure-table td,
#token-table.pure-table th {
  font-size: 80%; }

#new-watch-form {
  background: var(--color-background-new-watch-form);
  padding: 1em;
  border-radius: 10px;
  margin-bottom: 1em; }
  #new-watch-form input {
    display: inline-block;
    margin-bottom: 5px; }
  #new-watch-form input:not(.pure-button) {
    background-color: var(--color-background-new-watch-input);
    color: var(--color-text-new-watch-input); }
  #new-watch-form .label {
    display: none; }
  #new-watch-form legend {
    color: var(--color-text-legend);
    font-weight: bold; }
  #new-watch-form #watch-add-wrapper-zone {
    /* URL field grows always, other stay static in width */ }
    @media only screen and (min-width: 760px) {
      #new-watch-form #watch-add-wrapper-zone {
        display: flex;
        gap: 0.3rem;
        flex-direction: row; } }
    #new-watch-form #watch-add-wrapper-zone > span {
      flex-grow: 0; }
      #new-watch-form #watch-add-wrapper-zone > span input {
        width: 100%;
        padding-right: 1em; }
      #new-watch-form #watch-add-wrapper-zone > span:first-child {
        flex-grow: 1; }
    @media only screen and (max-width: 760px) {
      #new-watch-form #watch-add-wrapper-zone #url {
        width: 100%; } }

#diff-col {
  padding-left: 40px; }

#diff-jump {
  position: fixed;
  left: 0px;
  top: 120px;
  background: var(--color-background);
  padding: 10px;
  border-top-right-radius: 5px;
  border-bottom-right-radius: 5px;
  box-shadow: 1px 1px 4px var(--color-shadow-jump); }
  #diff-jump a {
    color: var(--color-link);
    cursor: pointer;
    -moz-user-select: none;
    -webkit-user-select: none;
    -ms-user-select: none;
    user-select: none;
    -o-user-select: none; }

footer {
  padding: 10px;
  background: var(--color-background);
  color: var(--color-text-footer);
  text-align: center; }

#feed-icon {
  vertical-align: middle; }

#top-right-menu {
  /*
      position: absolute;
      right: 0px;
      background: linear-gradient(to right, #fff0, #fff 10%);
      padding-left: 20px;
      padding-right: 10px;
      */ }

.sticky-tab {
  position: absolute;
  top: 60px;
  font-size: 65%;
  background: var(--color-background);
  padding: 10px; }
  .sticky-tab#left-sticky {
    left: 0;
    position: fixed;
    border-top-right-radius: 5px;
    border-bottom-right-radius: 5px;
    box-shadow: 1px 1px 4px var(--color-shadow-jump); }
  .sticky-tab#right-sticky {
    right: 0px; }
  .sticky-tab#hosted-sticky {
    right: 0px;
    top: 100px;
    font-weight: bold; }

#new-version-text a {
  color: var(--color-link-new-version); }

.watch-controls {
  color: #f8321b;
  /* default */ }
  .watch-controls .state-on img {
    opacity: 0.8; }
  .watch-controls img {
    opacity: 0.2; }
  .watch-controls img:hover {
    transition: opacity 0.3s;
    opacity: 0.8; }

.monospaced-textarea textarea {
  width: 100%;
  font-family: monospace;
  white-space: pre;
  overflow-wrap: normal;
  overflow-x: auto; }

.pure-form {
  /* The input fields with errors */
  /* The list of errors */ }
  .pure-form fieldset {
    padding-top: 0px; }
    .pure-form fieldset ul {
      padding-bottom: 0px;
      margin-bottom: 0px; }
  .pure-form .pure-control-group,
  .pure-form .pure-group,
  .pure-form .pure-controls {
    padding-bottom: 1em; }
    .pure-form .pure-control-group div,
    .pure-form .pure-group div,
    .pure-form .pure-controls div {
      margin: 0px; }
    .pure-form .pure-control-group .checkbox > *,
    .pure-form .pure-group .checkbox > *,
    .pure-form .pure-controls .checkbox > * {
      display: inline;
      vertical-align: middle; }
    .pure-form .pure-control-group .checkbox > label,
    .pure-form .pure-group .checkbox > label,
    .pure-form .pure-controls .checkbox > label {
      padding-left: 5px; }
    .pure-form .pure-control-group legend,
    .pure-form .pure-group legend,
    .pure-form .pure-controls legend {
      color: var(--color-text-legend); }
  .pure-form .error input {
    background-color: var(--color-error-input); }
  .pure-form ul.errors {
    padding: .5em .6em;
    border: 1px solid var(--color-error-list);
    border-radius: 4px;
    vertical-align: middle;
    -webkit-box-sizing: border-box;
    box-sizing: border-box; }
    .pure-form ul.errors li {
      margin-left: 1em;
      color: var(--color-error-list); }
  .pure-form label {
    font-weight: bold; }
  .pure-form textarea {
    width: 100%; }
  .pure-form .inline-radio ul {
    margin: 0px;
    list-style: none; }
    .pure-form .inline-radio ul li > * {
      display: inline-block; }

@media only screen and (max-width: 760px), (min-device-width: 768px) and (max-device-width: 1024px) {
  .box {
    max-width: 95%; }
  .edit-form {
    padding: 0.5em;
    margin: 0; }
  #nav-menu {
    overflow-x: scroll; } }

@media only screen and (max-width: 760px), (min-device-width: 768px) and (max-device-width: 800px) {
  div.sticky-tab#hosted-sticky {
    top: 60px;
    left: 0px;
    right: auto; }
  section.content {
    padding-top: 110px; }
  div.tabs.collapsable ul li {
    display: block;
    border-radius: 0px;
    margin-right: 0px; }
  input[type='text'] {
    width: 100%; }
  /*
  Max width before this PARTICULAR table gets nasty
  This query will take effect for any screen smaller than 760px
  and also iPads specifically.
  */
  .watch-table {
    /* make headings work on mobile */
    /* Force table to not be like tables anymore */
    /* Force table to not be like tables anymore */ }
    .watch-table thead {
      display: block; }
      .watch-table thead tr th {
        display: inline-block; }
      .watch-table thead .empty-cell {
        display: none; }
    .watch-table tbody td,
    .watch-table tbody tr {
      display: block; }
    .watch-table .last-checked > span {
      vertical-align: middle; }
    .watch-table .last-checked::before {
      color: var(--color-last-checked);
      content: "Last Checked "; }
    .watch-table .last-changed::before {
      color: var(--color-last-checked);
      content: "Last Changed "; }
    .watch-table td.inline {
      display: inline-block; }
    .watch-table .pure-table td,
    .watch-table .pure-table th {
      border: none; }
    .watch-table td {
      /* Behave  like a "row" */
      border: none;
      border-bottom: 1px solid var(--color-border-watch-table-cell);
      vertical-align: middle; }
      .watch-table td:before {
        /* Top/left values mimic padding */
        top: 6px;
        left: 6px;
        width: 45%;
        padding-right: 10px;
        white-space: nowrap; }
    .watch-table.pure-table-striped tr {
      background-color: var(--color-table-background); }
    .watch-table.pure-table-striped tr:nth-child(2n-1) {
      background-color: var(--color-table-stripe); }
    .watch-table.pure-table-striped tr:nth-child(2n-1) td {
      background-color: inherit; } }

.pure-table {
  border-color: var(--color-border-table-cell); }
  .pure-table thead {
    background-color: var(--color-background-table-thead);
    color: var(--color-text);
    border-bottom: 1px solid var(--color-background-table-thead); }
  .pure-table td,
  .pure-table th {
    border-left-color: var(--color-border-table-cell); }

.pure-table-striped tr:nth-child(2n-1) td {
  background-color: var(--color-table-stripe); }

.pure-form input[type=color],
.pure-form input[type=date],
.pure-form input[type=datetime-local],
.pure-form input[type=datetime],
.pure-form input[type=email],
.pure-form input[type=month],
.pure-form input[type=number],
.pure-form input[type=password],
.pure-form input[type=search],
.pure-form input[type=tel],
.pure-form input[type=text],
.pure-form input[type=time],
.pure-form input[type=url],
.pure-form input[type=week],
.pure-form select,
.pure-form textarea {
  border: var(--color-border-input);
  box-shadow: inset 0 1px 3px var(--color-shadow-input);
  background-color: var(--color-background-input);
  color: var(--color-text-input); }
  .pure-form input[type=color]:active,
  .pure-form input[type=date]:active,
  .pure-form input[type=datetime-local]:active,
  .pure-form input[type=datetime]:active,
  .pure-form input[type=email]:active,
  .pure-form input[type=month]:active,
  .pure-form input[type=number]:active,
  .pure-form input[type=password]:active,
  .pure-form input[type=search]:active,
  .pure-form input[type=tel]:active,
  .pure-form input[type=text]:active,
  .pure-form input[type=time]:active,
  .pure-form input[type=url]:active,
  .pure-form input[type=week]:active,
  .pure-form select:active,
  .pure-form textarea:active {
    background-color: var(--color-background-input); }

input::placeholder,
textarea::placeholder {
  color: var(--color-text-input-placeholder); }

/** Desktop vs mobile input field strategy
- We dont use 'size' with <input> because `size` is too unreliable to override, and will often push-out
- Rely always on width in CSS
*/
@media only screen and (min-width: 761px) {
  /* m-d is medium-desktop */
  .m-d {
    min-width: 80%; } }

.tabs ul {
  margin: 0px;
  padding: 0px;
  display: block; }
  .tabs ul li {
    margin-right: 3px;
    display: inline-block;
    color: var(--color-text-tab);
    border-top-left-radius: 5px;
    border-top-right-radius: 5px;
    background-color: var(--color-background-tab); }
    .tabs ul li:not(.active):hover {
      background-color: var(--color-background-tab-hover); }
    .tabs ul li.active,
    .tabs ul li :target {
      background-color: var(--color-background); }
      .tabs ul li.active a,
      .tabs ul li :target a {
        color: var(--color-text-tab-active);
        font-weight: bold; }
    .tabs ul li a {
      display: block;
      padding: 0.8em;
      color: var(--color-text-tab); }

.pure-form-stacked > div:first-child {
  display: block; }

.login-form .inner {
  background: var(--color-background);
  padding: 20px;
  border-radius: 5px; }

.tab-pane-inner {
  padding: 0px; }
  .tab-pane-inner:not(:target) {
    display: none; }
  .tab-pane-inner:target {
    display: block; }

.beta-logo {
  height: 50px;
  right: -3px;
  top: -3px;
  position: absolute; }

#selector-header {
  padding-bottom: 1em; }

body.full-width .edit-form {
  width: 95%; }

.edit-form {
  min-width: 70%;
  /* so it cant overflow */
  max-width: 95%; }
  .edit-form .box-wrap {
    position: relative; }
  .edit-form .inner {
    background: var(--color-background);
    padding: 20px; }
  .edit-form #actions {
    display: block;
    background: var(--color-background); }
  .edit-form .pure-form-message-inline {
    padding-left: 0;
    color: var(--color-text-input-description); }
    .edit-form .pure-form-message-inline code {
      font-size: .875em; }

.border-fieldset {
  border: 1px solid #ccc;
  padding: 1rem;
  border-radius: 5px;
  margin-bottom: 1rem; }
  .border-fieldset h3 {
    margin-top: 0; }
  .border-fieldset fieldset:last-of-type {
    padding-bottom: 0; }
    .border-fieldset fieldset:last-of-type .pure-control-group {
      padding-bottom: 0; }

ul {
  padding-left: 1em;
  padding-top: 0px;
  margin-top: 4px; }

.time-check-widget tr {
  display: inline; }
  .time-check-widget tr input[type="number"] {
    width: 5em; }

#selector-wrapper {
  height: 100%;
  text-align: center;
  max-height: 70vh;
  overflow-y: scroll;
  position: relative; }
  #selector-wrapper > img {
    position: absolute;
    z-index: 4;
    max-width: 100%; }
  #selector-wrapper > canvas {
    position: relative;
    z-index: 5;
    max-width: 100%; }
    #selector-wrapper > canvas:hover {
      cursor: pointer; }

#selector-current-xpath {
  font-size: 80%; }

#webdriver_delay {
  width: 5em; }

#api-key:hover {
  cursor: pointer; }

#api-key-copy {
  color: var(--color-api-key); }

.button-green {
  background-color: var(--color-background-button-green); }

.button-red {
  background-color: var(--color-background-button-red); }

.noselect {
  -webkit-touch-callout: none;
  /* iOS Safari */
  -webkit-user-select: none;
  /* Safari */
  -moz-user-select: none;
  /* Old versions of Firefox */
  -ms-user-select: none;
  /* Internet Explorer/Edge */
  user-select: none;
  /* Non-prefixed version, currently
    supported by Chrome, Edge, Opera and Firefox */ }

.snapshot-age {
  padding: 4px;
  margin: 0.5rem 0;
  background-color: var(--color-background-snapshot-age);
  border-radius: 3px;
  font-weight: bold;
  margin-bottom: 4px; }
  .snapshot-age.error {
    background-color: var(--color-error-background-snapshot-age);
    color: var(--color-error-text-snapshot-age); }

#checkbox-operations {
  background: var(--color-background-checkbox-operations);
  padding: 1em;
  border-radius: 10px;
  margin-bottom: 1em;
  display: none; }
  #checkbox-operations button {
    /* some space if they wrap the page */
    margin-bottom: 3px;
    margin-top: 3px; }

.checkbox-uuid > * {
  vertical-align: middle; }

.inline-warning {
  border: 1px solid var(--color-border-warning);
  padding: 0.5rem;
  border-radius: 5px;
  color: var(--color-warning); }
  .inline-warning > span {
    display: inline-block;
    vertical-align: middle; }
  .inline-warning img.inline-warning-icon {
    display: inline;
    height: 26px;
    vertical-align: middle; }

/* automatic price following helpers */
.tracking-ldjson-price-data {
  background-color: var(--color-background-button-green);
  color: #000;
  opacity: 0.6; }

.ldjson-price-track-offer {
  font-weight: bold;
  font-style: italic; }
  .ldjson-price-track-offer a.pure-button {
    border-radius: 3px;
    padding: 3px;
    background-color: var(--color-background-button-green); }

.price-follow-tag-icon {
  display: inline-block;
  height: 0.8rem;
  vertical-align: middle; }

#quick-watch-processor-type {
  color: #fff; }
  #quick-watch-processor-type ul {
    padding: 0.3rem; }
    #quick-watch-processor-type ul li {
      list-style: none;
      font-size: 0.8rem; }
      #quick-watch-processor-type ul li > * {
        display: inline-block; }

.restock-label.in-stock {
  background-color: var(--color-background-button-green);
  color: #fff; }

.restock-label.not-in-stock {
  background-color: var(--color-background-button-cancel);
  color: #777; }

.restock-label.error {
  background-color: var(--color-background-button-error);
  color: #fff;
  opacity: 0.7; }
<<<<<<< HEAD

.restock-label svg {
  vertical-align: middle; }
=======
>>>>>>> cf0ff262

#chrome-extension-link {
  padding: 9px;
  border: 1px solid var(--color-grey-800);
  border-radius: 10px;
  vertical-align: middle; }
  #chrome-extension-link img {
    height: 21px;
    padding: 2px;
    vertical-align: middle; }<|MERGE_RESOLUTION|>--- conflicted
+++ resolved
@@ -1193,12 +1193,11 @@
   background-color: var(--color-background-button-error);
   color: #fff;
   opacity: 0.7; }
-<<<<<<< HEAD
+
 
 .restock-label svg {
   vertical-align: middle; }
-=======
->>>>>>> cf0ff262
+
 
 #chrome-extension-link {
   padding: 9px;
