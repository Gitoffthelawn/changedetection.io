/*
 * -- BASE STYLES --
 */

@import "parts/_arrows";
@import "parts/_browser-steps";
@import "parts/_extra_proxies";
@import "parts/_extra_browsers";
@import "parts/_pagination";
@import "parts/_spinners";
@import "parts/_variables";
@import "parts/_darkmode";
@import "parts/_menu";
@import "parts/_love";
@import "parts/preview_text_filter";

body {
  color: var(--color-text);
  background: var(--color-background-page);
  font-family: Helvetica Neue, Helvetica, Lucida Grande, Arial, Ubuntu, Cantarell, Fira Sans, sans-serif;
}

.visually-hidden {
  clip: rect(0 0 0 0);
  clip-path: inset(50%);
  height: 1px;
  overflow: hidden;
  position: absolute;
  white-space: nowrap;
  width: 1px;
}

// Row icons like chrome, pdf, share, etc
.status-icon {
  display: inline-block;
  height: 1rem;
  vertical-align: middle;
}

.pure-table-even {
  background: var(--color-background);
}

/* Some styles from https://css-tricks.com/ */
a {
  text-decoration: none;
  color: var(--color-link);
}

a.github-link {
  color: var(--color-icon-github);
  margin: 0 1rem 0 0.5rem;

  svg {
    fill: currentColor;
  }

  &:hover {
    color: var(--color-icon-github-hover);
  }
}

#search-q {
  opacity: 0;
  -webkit-transition: all .9s ease;
  -moz-transition: all .9s ease;
  transition: all .9s ease;
  width: 0;
  display: none;
  &.expanded {
    width: auto;
    display: inline-block;

    opacity: 1;
  }
}
#search-result-info {
  color: #fff;
}

button.toggle-button {
  vertical-align: middle;
  background: transparent;
  border: none;
  cursor: pointer;

  color: var(--color-icon-github);

  &:hover {
    color: var(--color-icon-github-hover);
  }

  svg {
    fill: currentColor;
  }

  .icon-light {
    display: block;
  }


}

.pure-menu-horizontal {
  background: var(--color-background);
  padding: 5px;
  display: flex;
  justify-content: space-between;
  align-items: center;
}

#pure-menu-horizontal-spinner {
  height: 3px;
  background: linear-gradient(-75deg, #ff6000, #ff8f00, #ffdd00, #ed0000);
  background-size: 400% 400%;
  width: 100%;
  animation: gradient 200s ease infinite;
}

body.spinner-active {
  #pure-menu-horizontal-spinner {
    animation: gradient 1s ease infinite;
  }
}

@keyframes gradient {
	0% {
		background-position: 0% 50%;
	}
	50% {
		background-position: 100% 50%;
	}
	100% {
		background-position: 0% 50%;
	}
}
.pure-menu-heading {
  color: var(--color-text-menu-heading);
}

.pure-menu-link {
  color: var(--color-text-menu-link);

  &:hover {
    background-color: var(--color-background-menu-link-hover);
    color: var(--color-text-menu-link-hover);
  }
}

<<<<<<< HEAD
.edit-form .tab-pane-inner {
=======
.tabs ul li a {
>>>>>>> 03151da6
  // .tab-pane-inner will have the #id that the tab button jumps/anchors to
  scroll-margin-top: 200px;
}

section.content {
  padding-top: 100px;
  padding-bottom: 1em;
  flex-direction: column;
  display: flex;
  align-items: center;
  justify-content: center;
}

code {
  background: var(--color-background-code);
  color: var(--color-text);
}

/* table related */
.watch-table {
  width: 100%;
  font-size: 80%;

  tr {
    &.unviewed {
      font-weight: bold;
    }
    &.error {
      color: var(--color-watch-table-error);
    }
    color: var(--color-watch-table-row-text);
  }


  td {
    white-space: nowrap;
    &.title-col {
      word-break: break-all;
      white-space: normal;
    }
  }


  th {
    white-space: nowrap;

    a {
      font-weight: normal;

      &.active {
        font-weight: bolder;
      }

      &.inactive {
        .arrow {
          display: none;
        }
      }
    }
  }

  .title-col a[target="_blank"]::after,
  .current-diff-url::after {
    content: url(data:image/png;base64,iVBORw0KGgoAAAANSUhEUgAAAAoAAAAKCAYAAACNMs+9AAAAQElEQVR42qXKwQkAIAxDUUdxtO6/RBQkQZvSi8I/pL4BoGw/XPkh4XigPmsUgh0626AjRsgxHTkUThsG2T/sIlzdTsp52kSS1wAAAABJRU5ErkJggg==);
    margin: 0 3px 0 5px;
  }
}

.inline-tag {
  white-space: nowrap;
  border-radius: 5px;
  padding: 2px 5px;
  margin-right: 4px;
}

.watch-tag-list {
  color: var(--color-white);
  background: var(--color-text-watch-tag-list);
  @extend .inline-tag;
}

.box {
  max-width: 80%;
  flex-direction: column;
  display: flex;
  justify-content: center;
}


#post-list-buttons {
  text-align: right;
  padding: 0px;
  margin: 0px;

  li {
    display: inline-block;
  }

  a {
    border-top-left-radius: initial;
    border-top-right-radius: initial;
    border-bottom-left-radius: 5px;
    border-bottom-right-radius: 5px;
  }
}


body:after {
  content: "";
  background: linear-gradient(130deg, var(--color-background-gradient-first), var(--color-background-gradient-second) 41.07%, var(--color-background-gradient-third) 84.05%);
}

body:after,
body:before {
  display: block;
  height: 650px;
  position: absolute;
  top: 0;
  left: 0;
  width: 100%;
  z-index: -1;
}

body::after {
  opacity: 0.91;
}

body::before {
  // background-image set in base.html so it works with reverse proxies etc
  content: "";
}

body:after,
body:before {
  -webkit-clip-path: polygon(100% 0, 0 0, 0 77.5%, 1% 77.4%, 2% 77.1%, 3% 76.6%, 4% 75.9%, 5% 75.05%, 6% 74.05%, 7% 72.95%, 8% 71.75%, 9% 70.55%, 10% 69.3%, 11% 68.05%, 12% 66.9%, 13% 65.8%, 14% 64.8%, 15% 64%, 16% 63.35%, 17% 62.85%, 18% 62.6%, 19% 62.5%, 20% 62.65%, 21% 63%, 22% 63.5%, 23% 64.2%, 24% 65.1%, 25% 66.1%, 26% 67.2%, 27% 68.4%, 28% 69.65%, 29% 70.9%, 30% 72.15%, 31% 73.3%, 32% 74.35%, 33% 75.3%, 34% 76.1%, 35% 76.75%, 36% 77.2%, 37% 77.45%, 38% 77.5%, 39% 77.3%, 40% 76.95%, 41% 76.4%, 42% 75.65%, 43% 74.75%, 44% 73.75%, 45% 72.6%, 46% 71.4%, 47% 70.15%, 48% 68.9%, 49% 67.7%, 50% 66.55%, 51% 65.5%, 52% 64.55%, 53% 63.75%, 54% 63.15%, 55% 62.75%, 56% 62.55%, 57% 62.5%, 58% 62.7%, 59% 63.1%, 60% 63.7%, 61% 64.45%, 62% 65.4%, 63% 66.45%, 64% 67.6%, 65% 68.8%, 66% 70.05%, 67% 71.3%, 68% 72.5%, 69% 73.6%, 70% 74.65%, 71% 75.55%, 72% 76.35%, 73% 76.9%, 74% 77.3%, 75% 77.5%, 76% 77.45%, 77% 77.25%, 78% 76.8%, 79% 76.2%, 80% 75.4%, 81% 74.45%, 82% 73.4%, 83% 72.25%, 84% 71.05%, 85% 69.8%, 86% 68.55%, 87% 67.35%, 88% 66.2%, 89% 65.2%, 90% 64.3%, 91% 63.55%, 92% 63%, 93% 62.65%, 94% 62.5%, 95% 62.55%, 96% 62.8%, 97% 63.3%, 98% 63.9%, 99% 64.75%, 100% 65.7%);
  clip-path: polygon(100% 0, 0 0, 0 77.5%, 1% 77.4%, 2% 77.1%, 3% 76.6%, 4% 75.9%, 5% 75.05%, 6% 74.05%, 7% 72.95%, 8% 71.75%, 9% 70.55%, 10% 69.3%, 11% 68.05%, 12% 66.9%, 13% 65.8%, 14% 64.8%, 15% 64%, 16% 63.35%, 17% 62.85%, 18% 62.6%, 19% 62.5%, 20% 62.65%, 21% 63%, 22% 63.5%, 23% 64.2%, 24% 65.1%, 25% 66.1%, 26% 67.2%, 27% 68.4%, 28% 69.65%, 29% 70.9%, 30% 72.15%, 31% 73.3%, 32% 74.35%, 33% 75.3%, 34% 76.1%, 35% 76.75%, 36% 77.2%, 37% 77.45%, 38% 77.5%, 39% 77.3%, 40% 76.95%, 41% 76.4%, 42% 75.65%, 43% 74.75%, 44% 73.75%, 45% 72.6%, 46% 71.4%, 47% 70.15%, 48% 68.9%, 49% 67.7%, 50% 66.55%, 51% 65.5%, 52% 64.55%, 53% 63.75%, 54% 63.15%, 55% 62.75%, 56% 62.55%, 57% 62.5%, 58% 62.7%, 59% 63.1%, 60% 63.7%, 61% 64.45%, 62% 65.4%, 63% 66.45%, 64% 67.6%, 65% 68.8%, 66% 70.05%, 67% 71.3%, 68% 72.5%, 69% 73.6%, 70% 74.65%, 71% 75.55%, 72% 76.35%, 73% 76.9%, 74% 77.3%, 75% 77.5%, 76% 77.45%, 77% 77.25%, 78% 76.8%, 79% 76.2%, 80% 75.4%, 81% 74.45%, 82% 73.4%, 83% 72.25%, 84% 71.05%, 85% 69.8%, 86% 68.55%, 87% 67.35%, 88% 66.2%, 89% 65.2%, 90% 64.3%, 91% 63.55%, 92% 63%, 93% 62.65%, 94% 62.5%, 95% 62.55%, 96% 62.8%, 97% 63.3%, 98% 63.9%, 99% 64.75%, 100% 65.7%)
}

.button-small {
  font-size: 85%;
}

.button-xsmall {
  font-size: 70%;
}

.fetch-error {
  padding-top: 1em;
  font-size: 80%;
  max-width: 400px;
  display: block;
}

.pure-button-primary,
a.pure-button-primary,
.pure-button-selected,
a.pure-button-selected {
  background-color: var(--color-background-button-primary);
}

.button-secondary {
  color: var(--color-text-button);
  border-radius: 4px;
  text-shadow: 0 1px 1px rgba(0, 0, 0, 0.2);
}

.button-success {
  background: var(--color-background-button-success);
}

.button-tag {
  background: var(--color-background-button-tag);
  color: var(--color-text-button);
  font-size: 65%;
  border-bottom-left-radius: initial;
  border-bottom-right-radius: initial;

  &.active {
    background: var(--color-background-button-tag-active);
    font-weight: bold;
  }

}

.button-error {
  background: var(--color-background-button-error);
  color: var(--color-text-button-error);
}

.button-warning {
  background: var(--color-background-button-warning);
  color: var(--color-text-button-warning);
}

.button-secondary {
  background: var(--color-background-button-secondary);
}

.button-cancel {
  background: var(--color-background-button-cancel);
}

.messages {
  li {
    list-style: none;
    padding: 1em;
    border-radius: 10px;
    color: var(--color-text-messages);
    font-weight: bold;

    &.message {
      background: var(--color-background-messages-message);
    }

    &.error {
      background: var(--color-background-messages-error);
    }

    &.notice {
      background: var(--color-background-messages-notice);
    }
  }

  &.with-share-link {
    >*:hover {
      cursor: pointer;
    }
  }
}

.notifications-wrapper {
  padding: 0.5rem 0 1rem 0;
}

label {
 &:hover {
   cursor: pointer;
 }  
}

#notification-customisation {
  border: 1px solid var(--color-border-notification);
  padding: 0.5rem;
  border-radius: 5px;
}

#notification-error-log {
  border: 1px solid var(--color-border-notification);
  padding: 1rem;
  border-radius: 5px;
  overflow-wrap: break-word;
}

#token-table {

  &.pure-table td,
  &.pure-table th {
    font-size: 80%;
  }
}

#new-watch-form {
  background: var(--color-background-new-watch-form);
  padding: 1em;
  border-radius: 10px;
  margin-bottom: 1em;

  input {
    display: inline-block;
    margin-bottom: 5px;
  }

  input:not(.pure-button) {
    background-color: var(--color-background-new-watch-input);
    color: var(--color-text-new-watch-input);
  }

  .label {
    display: none;
  }

  legend {
    color: var(--color-text-legend);
    font-weight: bold;
  }

  #watch-add-wrapper-zone {

    @media only screen and (min-width: 760px) {
      display: flex;
      gap: 0.3rem;
      flex-direction: row;
    }
    /* URL field grows always, other stay static in width */
    > span {
      flex-grow: 0;

      input {
        width: 100%;
        padding-right: 1em;
      }

      &:first-child {
        flex-grow: 1;
      }
    }

    @media only screen and (max-width: 760px) {
      #url {
        width: 100%;
      }
    }
  }
}


#diff-col {
  padding-left: 40px;
}

#diff-jump {
  position: fixed;
  left: 0px;
  top: 120px;
  background: var(--color-background);
  padding: 10px;
  border-top-right-radius: 5px;
  border-bottom-right-radius: 5px;
  box-shadow: 1px 1px 4px var(--color-shadow-jump);

  a {
    color: var(--color-link);
    cursor: pointer;
    -moz-user-select: none;
    -webkit-user-select: none;
    -ms-user-select: none;
    user-select: none;
    -o-user-select: none;
  }
}

footer {
  padding: 10px;
  background: var(--color-background);
  color: var(--color-text-footer);
  text-align: center;
}

#feed-icon {
  vertical-align: middle;
}

#top-right-menu {
  // Just let flex overflow the x axis for now
  /*
      position: absolute;
      right: 0px;
      background: linear-gradient(to right, #fff0, #fff 10%);
      padding-left: 20px;
      padding-right: 10px;
      */
}

.sticky-tab {
  position: absolute;
  top: 60px;
  font-size: 65%;
  background: var(--color-background);
  padding: 10px;

  &#left-sticky {
    left: 0;
    position: fixed;
    border-top-right-radius: 5px;
    border-bottom-right-radius: 5px;
    box-shadow: 1px 1px 4px var(--color-shadow-jump);
  }

  &#right-sticky {
    right: 0px;
  }

  &#hosted-sticky {
    right: 0px;
    top: 100px;
    font-weight: bold;
  }
}

#new-version-text a {
  color: var(--color-link-new-version);
}

.watch-controls {
  color: #f8321b;

  .state-on {
    img {
      opacity: 0.8;
    }
  }

  /* default */
  img {
    opacity: 0.2;
  }

  img {
    &:hover {
      transition: opacity 0.3s;
      opacity: 0.8;
    }
  }
}

.monospaced-textarea {
  textarea {
    width: 100%;
    font-family: monospace;
    white-space: pre;
    overflow-wrap: normal;
    // No scrollbars until needed.
    overflow-x: auto;
  }
}


.pure-form {
  fieldset {
    padding-top: 0px;

    ul {
      padding-bottom: 0px;
      margin-bottom: 0px;
    }
  }

  .pure-control-group,
  .pure-group,
  .pure-controls {
    padding-bottom: 1em;

    div {
      margin: 0px;
    }

    .checkbox {
      >* {
        display: inline;
        vertical-align: middle;
      }

      >label {
        padding-left: 5px;
      }
    }

    legend {
      color: var(--color-text-legend);
    }
  }

  /* The input fields with errors */
  .error {
    input {
      background-color: var(--color-error-input);
    }
  }

  /* The list of errors */
  ul.errors {
    padding: .5em .6em;
    border: 1px solid var(--color-error-list);
    border-radius: 4px;
    vertical-align: middle;
    -webkit-box-sizing: border-box;
    box-sizing: border-box;

    li {
      margin-left: 1em;
      color: var(--color-error-list);
    }
  }

  label {
    font-weight: bold;
  }

  textarea {
    width: 100%;
  }

  .inline-radio {
    ul {
      margin: 0px;
      list-style: none;

      li {
        display: flex;
        align-items: center;
        gap: 1em;
      }
    }
  }
}


@media only screen and (max-width: 760px),
(min-device-width: 768px) and (max-device-width: 1024px) {
  .box {
    max-width: 95%
  }

  .edit-form {
    padding: 0.5em;
    margin: 0;
  }

  #nav-menu {
    overflow-x: scroll;
  }
}


@media only screen and (max-width: 760px),
(min-device-width: 768px) and (max-device-width: 800px) {

  div.sticky-tab#hosted-sticky {
    top: 60px;
    left: 0px;
    right: auto;
  }

  section.content {
    padding-top: 110px;
  }

  // Make the tabs easier to hit, they will be all nice and horizontal
  div.tabs.collapsable ul li {
    display: block;
    border-radius: 0px;
    margin-right: 0px;
  }

  input[type='text'] {
    width: 100%;
  }

  /*
  Max width before this PARTICULAR table gets nasty
  This query will take effect for any screen smaller than 760px
  and also iPads specifically.
  */
  .watch-table {
    /* make headings work on mobile */
    thead {
      display: block;
      tr {
        th {
          display: inline-block;
          // Hide the "Last" text for smaller screens
          @media (max-width: 768px) {
            .hide-on-mobile {
              display: none; 
            }
          }
        }
      }
      .empty-cell {
        display: none;
      }
    }

    /* Force table to not be like tables anymore */
    tbody {
      td,
      tr {
        display: block;
      }
    }

    tbody {
      tr {
        display: flex;
        flex-wrap: wrap;

        // The third child of each row will take up the remaining space
        // This is useful for the URL column, which should expand to fill the remaining space
        :nth-child(3) {
          flex-grow: 1;
        }
        // The last three children (from the end) of each row will take up the full width
        // This is useful for the "Last Checked", "Last Changed", and the action buttons columns, which should each take up the full width
        :nth-last-child(-n+3) {
          flex-basis: 100%;
        }
      }
    }

    .last-checked {
      >span {
        vertical-align: middle;
      }
    }

    .last-checked::before {
      color: var(--color-last-checked);
      content: "Last Checked ";
    }

    .last-changed::before {
      color: var(--color-last-checked);
      content: "Last Changed ";
    }

    /* Force table to not be like tables anymore */
    td.inline {
      display: inline-block;
    }

    .pure-table td,
    .pure-table th {
      border: none;
    }

    td {
      /* Behave  like a "row" */
      border: none;
      border-bottom: 1px solid var(--color-border-watch-table-cell);
      vertical-align: middle;

      &:before {
        /* Top/left values mimic padding */
        top: 6px;
        left: 6px;
        width: 45%;
        padding-right: 10px;
        white-space: nowrap;
      }
    }

    &.pure-table-striped {
      tr {
        background-color: var(--color-table-background);
      }

      tr:nth-child(2n-1) {
        background-color: var(--color-table-stripe);
      }

      tr:nth-child(2n-1) td {
        background-color: inherit;
      }
    }

  }
}

.pure-table {
  border-color: var(--color-border-table-cell);

  thead {
    background-color: var(--color-background-table-thead);
    color: var(--color-text);
    border-bottom: 1px solid var(--color-background-table-thead);
  }

  td,
  th {
    border-left-color: var(--color-border-table-cell);
  }
}

.pure-table-striped {
  tr:nth-child(2n-1) {
    td {
      background-color: var(--color-table-stripe);
    }
  }
}

.pure-form input[type=color],
.pure-form input[type=date],
.pure-form input[type=datetime-local],
.pure-form input[type=datetime],
.pure-form input[type=email],
.pure-form input[type=month],
.pure-form input[type=number],
.pure-form input[type=password],
.pure-form input[type=search],
.pure-form input[type=tel],
.pure-form input[type=text],
.pure-form input[type=time],
.pure-form input[type=url],
.pure-form input[type=week],
.pure-form select,
.pure-form textarea {
  border: var(--color-border-input);
  box-shadow: inset 0 1px 3px var(--color-shadow-input);
  background-color: var(--color-background-input);
  color: var(--color-text-input);

  &:active {
    background-color: var(--color-background-input);
  }
}

input::placeholder,
textarea::placeholder {
  color: var(--color-text-input-placeholder);
}


/** Desktop vs mobile input field strategy
- We dont use 'size' with <input> because `size` is too unreliable to override, and will often push-out
- Rely always on width in CSS
*/
/** Set max width for input field */
.m-d {
  min-width: 100%;
}

@media only screen and (min-width: 761px) {

  /* m-d is medium-desktop */
  .m-d {
    min-width: 80%;
  }
}


.tabs {
  ul {
    margin: 0px;
    padding: 0px;
    display: block;

    li {
      margin-right: 3px;
      display: inline-block;
      color: var(--color-text-tab);
      border-top-left-radius: 5px;
      border-top-right-radius: 5px;
      background-color: var(--color-background-tab);

      &:not(.active) {
        &:hover {
          background-color: var(--color-background-tab-hover);
        }
      }

      &.active,
      :target {
        background-color: var(--color-background);

        a {
          color: var(--color-text-tab-active);
          font-weight: bold;
        }
      }

      a {
        display: block;
        padding: 0.8em;
        color: var(--color-text-tab);
      }
    }
  }
}

$form-edge-padding: 20px;

.pure-form-stacked {
  >div:first-child {
    display: block;
  }
}

.login-form {
  .inner {
    background: var(--color-background);
    ;
    padding: $form-edge-padding;
    border-radius: 5px;
  }
}

.tab-pane-inner {

  &:not(:target) {
    display: none;
  }

  &:target {
    display: block;
  }

  // doesnt need padding because theres another row of buttons/activity
  padding: 0px;
}

.beta-logo {
  height: 50px;
  // looks better when it's hanging off a little
  right: -3px;
  top: -3px;
  position: absolute;
}

#selector-header {
  padding-bottom: 1em;
}

body.full-width {
  .edit-form {
    width: 95%;
  }
}

.edit-form {
  min-width: 70%;
  /* so it cant overflow */
  max-width: 95%;

  .box-wrap {
    position: relative;
  }

  .inner {
    background: var(--color-background);
    padding: $form-edge-padding;
  }

  #actions {
    display: block;
    background: var(--color-background);
  }

  /* Make action buttons have consistent size and spacing */
  #actions .pure-control-group {
    display: flex;
    gap: 0.625em;
    flex-wrap: wrap;
  }

  .pure-form-message-inline {
    padding-left: 0;
    color: var(--color-text-input-description);
    code {
      font-size: .875em;
    }
  }
}

.border-fieldset {
  h3 {
    margin-top: 0;
  }
  border: 1px solid #ccc;
  padding: 1rem;
  border-radius: 5px;
  margin-bottom: 1rem;
  fieldset:last-of-type {
    padding-bottom: 0;
    .pure-control-group {
      padding-bottom: 0;
    }
  }
}



ul {
  padding-left: 1em;
  padding-top: 0px;
  margin-top: 4px;
}

.time-check-widget {
  tr {
    display: inline;

    input[type="number"] {
      width: 5em;
    }
  }
}

@media only screen and (max-width: 760px) {
  .time-check-widget {
    tbody {
      display: grid;
      grid-template-columns: auto 1fr auto 1fr;
      gap: 0.625em 0.3125em;
      align-items: center;
    }    
    tr {
      display: contents; 
      th {
        text-align: right;
        padding-right: 5px;
      }
      input[type="number"] {
        width: 100%;
        max-width: 5em;
      }
    }
  }
}

@import "parts/_visualselector";

#webdriver_delay {
    width: 5em;
}

#api-key {
  &:hover {
    cursor: pointer;
  }
}

#api-key-copy {
  color: var(--color-api-key);
}

.button-green {
  background-color: var(--color-background-button-green);
}

.button-red {
  background-color: var(--color-background-button-red);
}

.noselect {
  -webkit-touch-callout: none;
  /* iOS Safari */
  -webkit-user-select: none;
  /* Safari */
  -moz-user-select: none;
  /* Old versions of Firefox */
  -ms-user-select: none;
  /* Internet Explorer/Edge */
  user-select: none;
  /* Non-prefixed version, currently
    supported by Chrome, Edge, Opera and Firefox */
}

.snapshot-age {
  padding: 4px;
  margin: 0.5rem 0;
  background-color: var(--color-background-snapshot-age);
  border-radius: 3px;
  font-weight: bold;
  margin-bottom: 4px;

  &.error {
    background-color: var(--color-error-background-snapshot-age);
    color: var(--color-error-text-snapshot-age);
  }
}

#checkbox-operations {
  background: var(--color-background-checkbox-operations);
  padding: 1em;
  border-radius: 10px;
  margin-bottom: 1em;
  display: none;
  button {
    /* some space if they wrap the page */
    margin-bottom: 3px;
    margin-top: 3px;
  }
}

.checkbox-uuid {
  >* {
    vertical-align: middle;
  }
}

.inline-warning {
  >span {
    display: inline-block;
    vertical-align: middle;
  }

  img.inline-warning-icon {
    display: inline;
    height: 26px;
    vertical-align: middle;
  }

  border: 1px solid var(--color-border-warning);
  padding: 0.5rem;
  border-radius: 5px;
  color: var(--color-warning);
}

/* automatic price following helpers */
.tracking-ldjson-price-data {
  background-color: var(--color-background-button-green);
  color: #000;
  opacity: 0.6;
  @extend .inline-tag;
}

.ldjson-price-track-offer {
  a.pure-button {
    border-radius: 3px;
    padding: 3px;
    background-color: var(--color-background-button-green);
  }

  font-weight: bold;
  font-style: italic;
}

.price-follow-tag-icon {
  display: inline-block;
  height: 0.8rem;
  vertical-align: middle;
}


#quick-watch-processor-type {
  color: #fff;
  ul {
    padding: 0.3rem;

    li {
      list-style: none;
      font-size: 0.8rem;
      > * {
        display: inline-block;
      }
    }
  }

}

.restock-label {
  &.in-stock {
    background-color: var(--color-background-button-green);
    color: #fff;
  }
  &.not-in-stock {
    background-color: var(--color-background-button-cancel);
    color: #777;
  }
  &.error {
    background-color: var(--color-background-button-error);
    color: #fff;
    opacity: 0.7;
  }

  svg {
    vertical-align: middle;
  }

  @extend .inline-tag;
}

#chrome-extension-link {
  img {
    height: 21px;
    padding: 2px;
    vertical-align: middle;
  }

  padding: 9px;
  border: 1px solid var(--color-grey-800);
  border-radius: 10px;
  vertical-align: middle;
}
<|MERGE_RESOLUTION|>--- conflicted
+++ resolved
@@ -147,11 +147,8 @@
   }
 }
 
-<<<<<<< HEAD
-.edit-form .tab-pane-inner {
-=======
+
 .tabs ul li a {
->>>>>>> 03151da6
   // .tab-pane-inner will have the #id that the tab button jumps/anchors to
   scroll-margin-top: 200px;
 }
