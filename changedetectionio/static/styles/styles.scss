--- conflicted
+++ resolved
@@ -649,7 +649,6 @@
     }
 }
 
-<<<<<<< HEAD
 #selector-wrapper {
  height: 600px;
  overflow-y: scroll;
@@ -672,7 +671,8 @@
 
 #selector-current-xpath {
   font-size: 80%;
-=======
+}
+
 #webdriver-override-options {
         input[type="number"] {
             width: 5em;
@@ -687,5 +687,4 @@
 
 #api-key-copy {
   color: #0078e7;
->>>>>>> 8e3195f3
 }