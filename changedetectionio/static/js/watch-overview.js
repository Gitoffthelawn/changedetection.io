--- conflicted
+++ resolved
@@ -4,9 +4,7 @@
     $(this).closest('.unviewed').removeClass('unviewed');
   });
 
-<<<<<<< HEAD
-});
-=======
+
   $('.with-share-link > *').click(function () {
       $("#copied-clipboard").remove();
 
@@ -23,5 +21,5 @@
        $(this).remove();
       });
   });
+
 });
->>>>>>> f69585b2
