flask~= 2.0
flask_wtf
eventlet>=0.31.0
validators
timeago ~=1.0
inscriptis ~= 2.2
feedgen ~= 0.9
flask-login ~= 0.5
pytz

# Set these versions together to avoid a RequestsDependencyWarning
requests[socks] ~= 2.26
urllib3 > 1.26
chardet > 2.3.0

wtforms ~= 3.0
jsonpath-ng ~= 1.5.3

# Notification library
apprise ~= 0.9.8.3

# apprise mqtt https://github.com/dgtlmoon/changedetection.io/issues/315
paho-mqtt

# Pinned version of cryptography otherwise
# ERROR: Could not build wheels for cryptography which use PEP 517 and cannot be installed directly
cryptography ~= 3.4

# Used for CSS filtering
bs4

# XPath filtering, lxml is required by bs4 anyway, but put it here to be safe.
lxml

# 3.141 was missing socksVersion, 3.150 was not in pypi, so we try 4.1.0
<<<<<<< HEAD
selenium ~= 4.1.0

# https://stackoverflow.com/questions/71652965/importerror-cannot-import-name-safe-str-cmp-from-werkzeug-security/71653849#71653849
# ImportError: cannot import name 'safe_str_cmp' from 'werkzeug.security'
# need to revisit flask login versions
werkzeug ~= 2.0.0

# playwright is installed at Dockerfile build time because it's not available on all platforms
=======
selenium ~= 4.1.0
>>>>>>> 1be1cee0
<|MERGE_RESOLUTION|>--- conflicted
+++ resolved
@@ -33,7 +33,6 @@
 lxml
 
 # 3.141 was missing socksVersion, 3.150 was not in pypi, so we try 4.1.0
-<<<<<<< HEAD
 selenium ~= 4.1.0
 
 # https://stackoverflow.com/questions/71652965/importerror-cannot-import-name-safe-str-cmp-from-werkzeug-security/71653849#71653849
@@ -41,7 +40,4 @@
 # need to revisit flask login versions
 werkzeug ~= 2.0.0
 
-# playwright is installed at Dockerfile build time because it's not available on all platforms
-=======
-selenium ~= 4.1.0
->>>>>>> 1be1cee0
+# playwright is installed at Dockerfile build time because it's not available on all platforms