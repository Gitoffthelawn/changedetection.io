eventlet>=0.38.0
feedgen~=0.9
flask-compress
# 0.6.3 included compatibility fix for werkzeug 3.x (2.x had deprecation of url handlers)
flask-login>=0.6.3
flask-paginate
flask_expects_json~=1.7
flask_restful
flask_cors # For the Chrome extension to operate
flask_wtf~=1.2
flask~=2.3
inscriptis~=2.2
pytz
timeago~=1.0
validators~=0.21


# Set these versions together to avoid a RequestsDependencyWarning
# >= 2.26 also adds Brotli support if brotli is installed
brotli~=1.0
requests[socks]
requests-file

urllib3==1.26.19
chardet>2.3.0

wtforms~=3.0
jsonpath-ng~=1.5.3

dnspython==2.6.1 # related to eventlet fixes

# jq not available on Windows so must be installed manually

# Notification library
apprise==1.9.2

# apprise mqtt https://github.com/dgtlmoon/changedetection.io/issues/315
# use any version other than 2.0.x due to https://github.com/eclipse/paho.mqtt.python/issues/814
paho-mqtt!=2.0.*

# Requires extra wheel for rPi
cryptography~=42.0.8

# Used for CSS filtering
beautifulsoup4

# XPath filtering, lxml is required by bs4 anyway, but put it here to be safe.
# #2328 - 5.2.0 and 5.2.1 had extra CPU flag CFLAGS set which was not compatible on older hardware
#         It could be advantageous to run its own pypi package here with those performance flags set
#         https://bugs.launchpad.net/lxml/+bug/2059910/comments/16
lxml >=4.8.0,<6,!=5.2.0,!=5.2.1

# XPath 2.0-3.1 support - 4.2.0 broke something?
elementpath==4.1.5

<<<<<<< HEAD
selenium==4.31.0
=======
selenium~=4.31.0
>>>>>>> f57bc109

# https://github.com/pallets/werkzeug/issues/2985
# Maybe related to pytest?
werkzeug==3.0.6

# Templating, so far just in the URLs but in the future can be for the notifications also
jinja2~=3.1
jinja2-time
openpyxl
# https://peps.python.org/pep-0508/#environment-markers
# https://github.com/dgtlmoon/changedetection.io/pull/1009
jq~=1.3; python_version >= "3.8" and sys_platform == "darwin"
jq~=1.3; python_version >= "3.8" and sys_platform == "linux"

# playwright is installed at Dockerfile build time because it's not available on all platforms

pyppeteer-ng==2.0.0rc9

pyppeteerstealth>=0.0.4

# Include pytest, so if theres a support issue we can ask them to run these tests on their setup
pytest ~=7.2
pytest-flask ~=1.2

# Anything 4.0 and up but not 5.0
jsonschema ~= 4.0


loguru

# For scraping all possible metadata relating to products so we can do better restock detection
extruct

# For cleaning up unknown currency formats
babel

levenshtein

# Needed for > 3.10, https://github.com/microsoft/playwright-python/issues/2096
greenlet >= 3.0.3

# Pinned or it causes problems with flask_expects_json which seems unmaintained
referencing==0.35.1

# For conditions
panzi-json-logic
# For conditions - extracted number from a body of text
price-parser

# Scheduler - Windows seemed to miss a lot of default timezone info (even "UTC" !)
tzdata

#typing_extensions ==4.8.0

pluggy ~= 1.5

# Needed for testing, cross-platform for process and system monitoring
psutil==7.0.0

ruff >= 0.11.2
pre_commit >= 4.2.0<|MERGE_RESOLUTION|>--- conflicted
+++ resolved
@@ -53,11 +53,8 @@
 # XPath 2.0-3.1 support - 4.2.0 broke something?
 elementpath==4.1.5
 
-<<<<<<< HEAD
 selenium==4.31.0
-=======
-selenium~=4.31.0
->>>>>>> f57bc109
+
 
 # https://github.com/pallets/werkzeug/issues/2985
 # Maybe related to pytest?
