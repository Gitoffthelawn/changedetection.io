--- conflicted
+++ resolved
@@ -39,14 +39,5 @@
 # ImportError: cannot import name 'safe_str_cmp' from 'werkzeug.security'
 # need to revisit flask login versions
 werkzeug ~= 2.0.0
-<<<<<<< HEAD
-<<<<<<< HEAD
-playwright ~= 1.21.0
-=======
 
-# playwright is installed at Dockerfile build time because it's not available on all platforms
->>>>>>> playwright
-=======
-
-# playwright is installed at Dockerfile build time because it's not available on all platforms
->>>>>>> 68db2016
+# playwright is installed at Dockerfile build time because it's not available on all platforms