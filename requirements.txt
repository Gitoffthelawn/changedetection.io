--- conflicted
+++ resolved
@@ -35,12 +35,9 @@
 # 3.141 was missing socksVersion, 3.150 was not in pypi, so we try 4.1.0
 selenium ~= 4.1.0
 
-<<<<<<< HEAD
-# An alternative to Selenium
-playwright ~= 1.20
-=======
 # https://stackoverflow.com/questions/71652965/importerror-cannot-import-name-safe-str-cmp-from-werkzeug-security/71653849#71653849
 # ImportError: cannot import name 'safe_str_cmp' from 'werkzeug.security'
 # need to revisit flask login versions
 werkzeug ~= 2.0.0
->>>>>>> f69585b2
+
+# playwright is installed at Dockerfile build time because it's not available on all platforms